--- conflicted
+++ resolved
@@ -3,11 +3,8 @@
   - "2.7"
   - "3.2"
   - "3.3"
-<<<<<<< HEAD
+  - "3.4"
   - "pypy"
-=======
-  - "3.4"
->>>>>>> a9348d68
 before_install:
   - sudo apt-get install liblzma-dev
 install:
