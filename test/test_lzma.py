from io import BytesIO, UnsupportedOperation
import os
import sys
import random
import unittest

try:
    # Try the location used on Python 3 first,
    from test.support import _4G, TESTFN, import_module, bigmemtest, run_unittest, unlink
except ImportError:
    # Must be under Python 2 then,
    from test.test_support import _4G, TESTFN, import_module, bigmemtest, run_unittest, unlink

import inspect
if "size" not in inspect.getargspec(bigmemtest).args:
    # The size aregument is new in Python 3.3 so we can't use
    # it as below, e.g. @bigmemtest(size=_4G + 100, memuse=2)
    # Bit of a hack, but define a dummy decorator here instead,
    # using the default size 5147 used in Python 3.3,
    def bigmemtest(size, memuse, dry_run=True):
        def decorator(f):
            def wrapper(self):
                return f(self, 5147)
            return wrapper
        return decorator
    # TODO - Change the unittests to work with older bigmemtest?

# The following style import doesn't work on Python 3.0,
# from test.support import import_module
# lzma = import_module("backports.lzma")
import lzmaffi as lzma
from lzmaffi import LZMACompressor, LZMADecompressor, LZMAError, LZMAFile


class CompressorDecompressorTestCase(unittest.TestCase):

    # Test error cases.

    def test_simple_bad_args(self):
        self.assertRaises(TypeError, LZMACompressor, [])
        if sys.version_info >= (2,7):
            # Under Python 2.6 the float format would be automatically
            # truncated into an integer and a deprecation warning issued.
            self.assertRaises(TypeError, LZMACompressor, format=3.45)
        self.assertRaises(TypeError, LZMACompressor, check="")
        self.assertRaises((TypeError, SystemError), LZMACompressor, preset="asdf")
        self.assertRaises(TypeError, LZMACompressor, filters=3)
        # Can't specify FORMAT_AUTO when compressing.
        self.assertRaises(ValueError, LZMACompressor, format=lzma.FORMAT_AUTO)
        # Can't specify a preset and a custom filter chain at the same time.
        self.assertRaises(ValueError, LZMACompressor,
                          preset=7, filters=[{"id": lzma.FILTER_LZMA2}])

        self.assertRaises(TypeError, LZMADecompressor, ())
        self.assertRaises((TypeError, SystemError), LZMADecompressor, memlimit=b"qw")
        self.assertRaises(TypeError, LZMADecompressor,
                          lzma.FORMAT_RAW, filters="zzz")
        # Cannot specify a memory limit with FILTER_RAW.
        self.assertRaises(ValueError, LZMADecompressor,
                          lzma.FORMAT_RAW, memlimit=0x1000000)
        # Can only specify a custom filter chain with FILTER_RAW.
        self.assertRaises(ValueError, LZMADecompressor, filters=FILTERS_RAW_1)
        self.assertRaises(ValueError, LZMADecompressor,
                          format=lzma.FORMAT_XZ, filters=FILTERS_RAW_1)
        self.assertRaises(ValueError, LZMADecompressor,
                          format=lzma.FORMAT_ALONE, filters=FILTERS_RAW_1)

        lzc = LZMACompressor()
        self.assertRaises(TypeError, lzc.compress)
        self.assertRaises(TypeError, lzc.compress, b"foo", b"bar")
        self.assertRaises(TypeError, lzc.flush, b"blah")
        empty = lzc.flush()
        self.assertRaises(ValueError, lzc.compress, b"quux")
        self.assertRaises(ValueError, lzc.flush)

        lzd = LZMADecompressor()
        self.assertRaises(TypeError, lzd.decompress)
        self.assertRaises(TypeError, lzd.decompress, b"foo", b"bar")
        lzd.decompress(empty)
        self.assertRaises(EOFError, lzd.decompress, b"quux")

    def test_bad_filter_spec(self):
        self.assertRaises(TypeError, LZMACompressor, filters=[b"wobsite"])
        self.assertRaises(ValueError, LZMACompressor, filters=[{"xyzzy": 3}])
        self.assertRaises(ValueError, LZMACompressor, filters=[{"id": 98765}])
        self.assertRaises(ValueError, LZMACompressor,
                          filters=[{"id": lzma.FILTER_LZMA2, "foo": 0}])
        self.assertRaises(ValueError, LZMACompressor,
                          filters=[{"id": lzma.FILTER_DELTA, "foo": 0}])
        self.assertRaises(ValueError, LZMACompressor,
                          filters=[{"id": lzma.FILTER_X86, "foo": 0}])

    def test_decompressor_after_eof(self):
        lzd = LZMADecompressor()
        lzd.decompress(COMPRESSED_XZ)
        self.assertRaises(EOFError, lzd.decompress, b"nyan")

    def test_decompressor_memlimit(self):
        lzd = LZMADecompressor(memlimit=1024)
        self.assertRaises(LZMAError, lzd.decompress, COMPRESSED_XZ)

        lzd = LZMADecompressor(lzma.FORMAT_XZ, memlimit=1024)
        self.assertRaises(LZMAError, lzd.decompress, COMPRESSED_XZ)

        lzd = LZMADecompressor(lzma.FORMAT_ALONE, memlimit=1024)
        self.assertRaises(LZMAError, lzd.decompress, COMPRESSED_ALONE)

    # Test LZMADecompressor on known-good input data.

    def _test_decompressor(self, lzd, data, check, unused_data=b""):
        self.assertFalse(lzd.eof)
        out = lzd.decompress(data)
        self.assertEqual(out, INPUT)
        self.assertEqual(lzd.check, check)
        self.assertTrue(lzd.eof)
        self.assertEqual(lzd.unused_data, unused_data)

    def test_decompressor_auto(self):
        lzd = LZMADecompressor()
        self._test_decompressor(lzd, COMPRESSED_XZ, lzma.CHECK_CRC64)

        lzd = LZMADecompressor()
        self._test_decompressor(lzd, COMPRESSED_ALONE, lzma.CHECK_NONE)

    def test_decompressor_xz(self):
        lzd = LZMADecompressor(lzma.FORMAT_XZ)
        self._test_decompressor(lzd, COMPRESSED_XZ, lzma.CHECK_CRC64)

    def test_decompressor_alone(self):
        lzd = LZMADecompressor(lzma.FORMAT_ALONE)
        self._test_decompressor(lzd, COMPRESSED_ALONE, lzma.CHECK_NONE)

    def test_decompressor_raw_1(self):
        lzd = LZMADecompressor(lzma.FORMAT_RAW, filters=FILTERS_RAW_1)
        self._test_decompressor(lzd, COMPRESSED_RAW_1, lzma.CHECK_NONE)

    def test_decompressor_raw_2(self):
        lzd = LZMADecompressor(lzma.FORMAT_RAW, filters=FILTERS_RAW_2)
        self._test_decompressor(lzd, COMPRESSED_RAW_2, lzma.CHECK_NONE)

    def test_decompressor_raw_3(self):
        lzd = LZMADecompressor(lzma.FORMAT_RAW, filters=FILTERS_RAW_3)
        self._test_decompressor(lzd, COMPRESSED_RAW_3, lzma.CHECK_NONE)

    def test_decompressor_raw_4(self):
        lzd = LZMADecompressor(lzma.FORMAT_RAW, filters=FILTERS_RAW_4)
        self._test_decompressor(lzd, COMPRESSED_RAW_4, lzma.CHECK_NONE)

    def test_decompressor_chunks(self):
        lzd = LZMADecompressor()
        out = []
        for i in range(0, len(COMPRESSED_XZ), 10):
            self.assertFalse(lzd.eof)
            out.append(lzd.decompress(COMPRESSED_XZ[i:i+10]))
        out = b"".join(out)
        self.assertEqual(out, INPUT)
        self.assertEqual(lzd.check, lzma.CHECK_CRC64)
        self.assertTrue(lzd.eof)
        self.assertEqual(lzd.unused_data, b"")

    def test_decompressor_unused_data(self):
        lzd = LZMADecompressor()
        extra = b"fooblibar"
        self._test_decompressor(lzd, COMPRESSED_XZ + extra, lzma.CHECK_CRC64,
                                unused_data=extra)

    def test_decompressor_bad_input(self):
        lzd = LZMADecompressor()
        self.assertRaises(LZMAError, lzd.decompress, COMPRESSED_RAW_1)

        lzd = LZMADecompressor(lzma.FORMAT_XZ)
        self.assertRaises(LZMAError, lzd.decompress, COMPRESSED_ALONE)

        lzd = LZMADecompressor(lzma.FORMAT_ALONE)
        self.assertRaises(LZMAError, lzd.decompress, COMPRESSED_XZ)

        lzd = LZMADecompressor(lzma.FORMAT_RAW, filters=FILTERS_RAW_1)
        self.assertRaises(LZMAError, lzd.decompress, COMPRESSED_XZ)

    # Test that LZMACompressor->LZMADecompressor preserves the input data.

    def test_roundtrip_xz(self):
        lzc = LZMACompressor()
        cdata = lzc.compress(INPUT) + lzc.flush()
        lzd = LZMADecompressor()
        self._test_decompressor(lzd, cdata, lzma.CHECK_CRC64)

    def test_roundtrip_alone(self):
        lzc = LZMACompressor(lzma.FORMAT_ALONE)
        cdata = lzc.compress(INPUT) + lzc.flush()
        lzd = LZMADecompressor()
        self._test_decompressor(lzd, cdata, lzma.CHECK_NONE)

    def test_roundtrip_raw(self):
        lzc = LZMACompressor(lzma.FORMAT_RAW, filters=FILTERS_RAW_4)
        cdata = lzc.compress(INPUT) + lzc.flush()
        lzd = LZMADecompressor(lzma.FORMAT_RAW, filters=FILTERS_RAW_4)
        self._test_decompressor(lzd, cdata, lzma.CHECK_NONE)

    def test_roundtrip_chunks(self):
        lzc = LZMACompressor()
        cdata = []
        for i in range(0, len(INPUT), 10):
            cdata.append(lzc.compress(INPUT[i:i+10]))
        cdata.append(lzc.flush())
        cdata = b"".join(cdata)
        lzd = LZMADecompressor()
        self._test_decompressor(lzd, cdata, lzma.CHECK_CRC64)

    # LZMADecompressor intentionally does not handle concatenated streams.

    def test_decompressor_multistream(self):
        lzd = LZMADecompressor()
        self._test_decompressor(lzd, COMPRESSED_XZ + COMPRESSED_ALONE,
                                lzma.CHECK_CRC64, unused_data=COMPRESSED_ALONE)

    # Test with inputs larger than 4GiB.

    @bigmemtest(size=_4G + 100, memuse=2)
    def test_compressor_bigmem(self, size):
        lzc = LZMACompressor()
        cdata = lzc.compress(b"x" * size) + lzc.flush()
        ddata = lzma.decompress(cdata)
        try:
            self.assertEqual(len(ddata), size)
            self.assertEqual(len(ddata.strip(b"x")), 0)
        finally:
            ddata = None

    @bigmemtest(size=_4G + 100, memuse=3)
    def test_decompressor_bigmem(self, size):
        lzd = LZMADecompressor()
        blocksize = 10 * 1024 * 1024
        if sys.version_info >= (3,2):
            block = random.getrandbits(blocksize * 8).to_bytes(blocksize, "little")
            #Note as the data is random, don't care if big-endian or little-endian
        else:
            #The to_bytes method was added in Python 3.2, so can't use it here.
            block = os.urandom(blocksize)
        try:
            input = block * (size // blocksize + 1)
            cdata = lzma.compress(input)
            ddata = lzd.decompress(cdata)
            self.assertEqual(ddata, input)
        finally:
            input = cdata = ddata = None


class CompressDecompressFunctionTestCase(unittest.TestCase):

    # Test error cases:

    def test_bad_args(self):
        self.assertRaises(TypeError, lzma.compress)
        self.assertRaises(TypeError, lzma.compress, [])
        self.assertRaises((TypeError, SystemError), lzma.compress, b"", format="xz")
        self.assertRaises(TypeError, lzma.compress, b"", check="none")
        self.assertRaises((TypeError, SystemError), lzma.compress, b"", preset="blah")
        self.assertRaises(TypeError, lzma.compress, b"", filters=1024)
        # Can't specify a preset and a custom filter chain at the same time.
        self.assertRaises(ValueError, lzma.compress,
                          b"", preset=3, filters=[{"id": lzma.FILTER_LZMA2}])

        self.assertRaises(TypeError, lzma.decompress)
        self.assertRaises(TypeError, lzma.decompress, [])
        self.assertRaises(TypeError, lzma.decompress, b"", format="lzma")
        self.assertRaises((TypeError, SystemError), lzma.decompress, b"", memlimit=7.3e9)
        self.assertRaises(TypeError, lzma.decompress,
                          b"", format=lzma.FORMAT_RAW, filters={})
        # Cannot specify a memory limit with FILTER_RAW.
        self.assertRaises(ValueError, lzma.decompress, 
                          b"", format=lzma.FORMAT_RAW, memlimit=0x1000000)
        # Can only specify a custom filter chain with FILTER_RAW.
        self.assertRaises(ValueError, lzma.decompress,
                          b"", filters=FILTERS_RAW_1)
        self.assertRaises(ValueError, lzma.decompress,
                          b"", format=lzma.FORMAT_XZ, filters=FILTERS_RAW_1)
        self.assertRaises(ValueError, lzma.decompress,
                          b"", format=lzma.FORMAT_ALONE, filters=FILTERS_RAW_1)

    def test_decompress_memlimit(self):
        self.assertRaises(LZMAError, lzma.decompress,
                          COMPRESSED_XZ, memlimit=1024)
        self.assertRaises(LZMAError, lzma.decompress,
                          COMPRESSED_XZ, format=lzma.FORMAT_XZ, memlimit=1024)
        self.assertRaises(LZMAError, lzma.decompress,
                          COMPRESSED_ALONE, format=lzma.FORMAT_ALONE, memlimit=1024)

    # Test LZMADecompressor on known-good input data.

    def test_decompress_good_input(self):
        ddata = lzma.decompress(COMPRESSED_XZ)
        self.assertEqual(ddata, INPUT)

        ddata = lzma.decompress(COMPRESSED_ALONE)
        self.assertEqual(ddata, INPUT)

        ddata = lzma.decompress(COMPRESSED_XZ, lzma.FORMAT_XZ)
        self.assertEqual(ddata, INPUT)

        ddata = lzma.decompress(COMPRESSED_ALONE, lzma.FORMAT_ALONE)
        self.assertEqual(ddata, INPUT)

        ddata = lzma.decompress(
                COMPRESSED_RAW_1, lzma.FORMAT_RAW, filters=FILTERS_RAW_1)
        self.assertEqual(ddata, INPUT)

        ddata = lzma.decompress(
                COMPRESSED_RAW_2, lzma.FORMAT_RAW, filters=FILTERS_RAW_2)
        self.assertEqual(ddata, INPUT)

        ddata = lzma.decompress(
                COMPRESSED_RAW_3, lzma.FORMAT_RAW, filters=FILTERS_RAW_3)
        self.assertEqual(ddata, INPUT)

        ddata = lzma.decompress(
                COMPRESSED_RAW_4, lzma.FORMAT_RAW, filters=FILTERS_RAW_4)
        self.assertEqual(ddata, INPUT)

    def test_decompress_incomplete_input(self):
        self.assertRaises(LZMAError, lzma.decompress, COMPRESSED_XZ[:128])
        self.assertRaises(LZMAError, lzma.decompress, COMPRESSED_ALONE[:128])
        self.assertRaises(LZMAError, lzma.decompress, COMPRESSED_RAW_1[:128],
                          format=lzma.FORMAT_RAW, filters=FILTERS_RAW_1)
        self.assertRaises(LZMAError, lzma.decompress, COMPRESSED_RAW_2[:128],
                          format=lzma.FORMAT_RAW, filters=FILTERS_RAW_2)
        self.assertRaises(LZMAError, lzma.decompress, COMPRESSED_RAW_3[:128],
                          format=lzma.FORMAT_RAW, filters=FILTERS_RAW_3)
        self.assertRaises(LZMAError, lzma.decompress, COMPRESSED_RAW_4[:128],
                          format=lzma.FORMAT_RAW, filters=FILTERS_RAW_4)

    def test_decompress_bad_input(self):
        self.assertRaises(LZMAError, lzma.decompress,
                          COMPRESSED_RAW_1)
        self.assertRaises(LZMAError, lzma.decompress,
                          COMPRESSED_ALONE, format=lzma.FORMAT_XZ)
        self.assertRaises(LZMAError, lzma.decompress,
                          COMPRESSED_XZ, format=lzma.FORMAT_ALONE)
        self.assertRaises(LZMAError, lzma.decompress,
                          COMPRESSED_XZ, format=lzma.FORMAT_RAW,
                          filters=FILTERS_RAW_1)

    # Test that compress()->decompress() preserves the input data.

    def test_roundtrip(self):
        cdata = lzma.compress(INPUT)
        ddata = lzma.decompress(cdata)
        self.assertEqual(ddata, INPUT)

        cdata = lzma.compress(INPUT, lzma.FORMAT_XZ)
        ddata = lzma.decompress(cdata)
        self.assertEqual(ddata, INPUT)

        cdata = lzma.compress(INPUT, lzma.FORMAT_ALONE)
        ddata = lzma.decompress(cdata)
        self.assertEqual(ddata, INPUT)

        cdata = lzma.compress(INPUT, lzma.FORMAT_RAW, filters=FILTERS_RAW_4)
        ddata = lzma.decompress(cdata, lzma.FORMAT_RAW, filters=FILTERS_RAW_4)
        self.assertEqual(ddata, INPUT)

    # Unlike LZMADecompressor, decompress() *does* handle concatenated streams.

    def test_decompress_multistream(self):
        ddata = lzma.decompress(COMPRESSED_XZ + COMPRESSED_ALONE)
        self.assertEqual(ddata, INPUT * 2)


class TempFile:
    """Context manager - creates a file, and deletes it on __exit__."""

    def __init__(self, filename, data=b""):
        self.filename = filename
        self.data = data

    def __enter__(self):
        with open(self.filename, "wb") as f:
            f.write(self.data)

    def __exit__(self, *args):
        unlink(self.filename)


class FileTestCase(unittest.TestCase):

    def test_init(self):
        with LZMAFile(BytesIO(COMPRESSED_XZ)) as f:
            pass
        with LZMAFile(BytesIO(), "w") as f:
            pass
        with LZMAFile(BytesIO(), "a") as f:
            pass

    def test_init_with_filename(self):
        with TempFile(TESTFN, COMPRESSED_XZ):
            with LZMAFile(TESTFN) as f:
                pass
            with LZMAFile(TESTFN, "w") as f:
                pass
            with LZMAFile(TESTFN, "a") as f:
                pass

    def test_init_mode(self):
        with TempFile(TESTFN):
            with LZMAFile(TESTFN, "r"):
                pass
            with LZMAFile(TESTFN, "rb"):
                pass
            with LZMAFile(TESTFN, "w"):
                pass
            with LZMAFile(TESTFN, "wb"):
                pass
            with LZMAFile(TESTFN, "a"):
                pass
            with LZMAFile(TESTFN, "ab"):
                pass

    def test_init_bad_mode(self):
        self.assertRaises(ValueError, LZMAFile,
                          BytesIO(COMPRESSED_XZ), (3, "x"))
        self.assertRaises(ValueError, LZMAFile,
                          BytesIO(COMPRESSED_XZ), "")
        self.assertRaises(ValueError, LZMAFile,
                          BytesIO(COMPRESSED_XZ), "x")
        self.assertRaises(ValueError, LZMAFile,
                          BytesIO(COMPRESSED_XZ), "rt")
        self.assertRaises(ValueError, LZMAFile,
                          BytesIO(COMPRESSED_XZ), "r+")
        self.assertRaises(ValueError, LZMAFile,
                          BytesIO(COMPRESSED_XZ), "wt")
        self.assertRaises(ValueError, LZMAFile,
                          BytesIO(COMPRESSED_XZ), "w+")
        self.assertRaises(ValueError, LZMAFile,
                          BytesIO(COMPRESSED_XZ), "rw")

    def test_init_bad_check(self):
        self.assertRaises(TypeError, LZMAFile,
                          BytesIO(), "w", check=b"asd")
        # CHECK_UNKNOWN and anything above CHECK_ID_MAX should be invalid.
        self.assertRaises(LZMAError, LZMAFile,
                          BytesIO(), "w", check=lzma.CHECK_UNKNOWN)
        self.assertRaises(LZMAError, LZMAFile,
                          BytesIO(), "w", check=lzma.CHECK_ID_MAX + 3)
        # Cannot specify a check with mode="r".
        self.assertRaises(ValueError, LZMAFile,
                          BytesIO(COMPRESSED_XZ), check=lzma.CHECK_NONE)
        self.assertRaises(ValueError, LZMAFile,
                          BytesIO(COMPRESSED_XZ), check=lzma.CHECK_CRC32)
        self.assertRaises(ValueError, LZMAFile,
                          BytesIO(COMPRESSED_XZ), check=lzma.CHECK_CRC64)
        self.assertRaises(ValueError, LZMAFile,
                          BytesIO(COMPRESSED_XZ), check=lzma.CHECK_SHA256)
        self.assertRaises(ValueError, LZMAFile,
                          BytesIO(COMPRESSED_XZ), check=lzma.CHECK_UNKNOWN)

    def test_init_bad_preset(self):
        self.assertRaises((TypeError, SystemError), LZMAFile,
                          BytesIO(), "w", preset=4.39)
        self.assertRaises(LZMAError, LZMAFile,
                          BytesIO(), "w", preset=10)
        self.assertRaises(LZMAError, LZMAFile,
                          BytesIO(), "w", preset=23)
        #Under Python 3.0 get:
        #TypeError: can't convert negative int to unsigned
        self.assertRaises((OverflowError, TypeError), LZMAFile,
                          BytesIO(), "w", preset=-1)
        self.assertRaises((OverflowError, TypeError), LZMAFile,
                          BytesIO(), "w", preset=-7)

        self.assertRaises((TypeError, SystemError), LZMAFile,
                          BytesIO(), "w", preset="foo")
        # Cannot specify a preset with mode="r".
        self.assertRaises(ValueError,  LZMAFile,
                          BytesIO(COMPRESSED_XZ), preset=3)

    def test_init_bad_filter_spec(self):
        self.assertRaises(TypeError, LZMAFile,
                          BytesIO(), "w", filters=[b"wobsite"])
        self.assertRaises(ValueError, LZMAFile,
                          BytesIO(), "w", filters=[{"xyzzy": 3}])
        self.assertRaises(ValueError, LZMAFile,
                          BytesIO(), "w", filters=[{"id": 98765}])
        self.assertRaises(ValueError, LZMAFile,
                          BytesIO(), "w",
                          filters=[{"id": lzma.FILTER_LZMA2, "foo": 0}])
        self.assertRaises(ValueError, LZMAFile,
                          BytesIO(), "w",
                          filters=[{"id": lzma.FILTER_DELTA, "foo": 0}])
        self.assertRaises(ValueError, LZMAFile,
                          BytesIO(), "w",
                          filters=[{"id": lzma.FILTER_X86, "foo": 0}])

    def test_init_with_preset_and_filters(self):
        self.assertRaises(ValueError, LZMAFile,
                          BytesIO(), "w", format=lzma.FORMAT_RAW,
                          preset=6, filters=FILTERS_RAW_1)

    def test_close(self):
        with BytesIO(COMPRESSED_XZ) as src:
            f = LZMAFile(src)
            f.close()
            # LZMAFile.close() should not close the underlying file object.
            self.assertFalse(src.closed)
            # Try closing an already-closed LZMAFile.
            f.close()
            self.assertFalse(src.closed)

        # Test with a real file on disk, opened directly by LZMAFile.
        with TempFile(TESTFN, COMPRESSED_XZ):
            f = LZMAFile(TESTFN)
            fp = f._fp
            f.close()
            # Here, LZMAFile.close() *should* close the underlying file object.
            self.assertTrue(fp.closed)
            # Try closing an already-closed LZMAFile.
            f.close()

    def test_closed(self):
        f = LZMAFile(BytesIO(COMPRESSED_XZ))
        try:
            self.assertFalse(f.closed)
            f.read()
            self.assertFalse(f.closed)
        finally:
            f.close()
        self.assertTrue(f.closed)

        f = LZMAFile(BytesIO(), "w")
        try:
            self.assertFalse(f.closed)
        finally:
            f.close()
        self.assertTrue(f.closed)

    def test_fileno(self):
        f = LZMAFile(BytesIO(COMPRESSED_XZ))
        try:
            self.assertRaises(UnsupportedOperation, f.fileno)
        finally:
            f.close()
        self.assertRaises(ValueError, f.fileno)
        with TempFile(TESTFN, COMPRESSED_XZ):
            f = LZMAFile(TESTFN)
            try:
                self.assertEqual(f.fileno(), f._fp.fileno())
                #assertIsInstance added in Python 2.7 and 3.2
                #self.assertIsInstance(f.fileno(), int)
                self.assertTrue(isinstance(f.fileno(), int))
            finally:
                f.close()
        self.assertRaises(ValueError, f.fileno)

    def test_seekable(self):
        f = LZMAFile(BytesIO(COMPRESSED_XZ))
        try:
            self.assertTrue(f.seekable())
            f.read()
            self.assertTrue(f.seekable())
        finally:
            f.close()
        self.assertRaises(ValueError, f.seekable)

        with TempFile(TESTFN, COMPRESSED_XZ):
            f = LZMAFile(TESTFN)
            try:
                self.assertTrue(f.seekable())
                f.read()
                self.assertTrue(f.seekable())
            finally:
                f.close()
            self.assertRaises(ValueError, f.seekable)

        f = LZMAFile(BytesIO(), "w")
        try:
            self.assertFalse(f.seekable())
        finally:
            f.close()
        self.assertRaises(ValueError, f.seekable)

        src = BytesIO(COMPRESSED_XZ)
        src.seekable = lambda: False
        f = LZMAFile(src)
        try:
            self.assertFalse(f.seekable())
        finally:
            f.close()
        self.assertRaises(ValueError, f.seekable)

    def test_readable(self):
        f = LZMAFile(BytesIO(COMPRESSED_XZ))
        try:
            self.assertTrue(f.readable())
            f.read()
            self.assertTrue(f.readable())
        finally:
            f.close()
        self.assertRaises(ValueError, f.readable)

        f = LZMAFile(BytesIO(), "w")
        try:
            self.assertFalse(f.readable())
        finally:
            f.close()
        self.assertRaises(ValueError, f.readable)

    def test_writable(self):
        f = LZMAFile(BytesIO(COMPRESSED_XZ))
        try:
            self.assertFalse(f.writable())
            f.read()
            self.assertFalse(f.writable())
        finally:
            f.close()
        self.assertRaises(ValueError, f.writable)

        f = LZMAFile(BytesIO(), "w")
        try:
            self.assertTrue(f.writable())
        finally:
            f.close()
        self.assertRaises(ValueError, f.writable)

    def test_read(self):
        with LZMAFile(BytesIO(COMPRESSED_XZ)) as f:
            self.assertEqual(f.read(), INPUT)
            self.assertEqual(f.read(), b"")
        with LZMAFile(BytesIO(COMPRESSED_ALONE)) as f:
            self.assertEqual(f.read(), INPUT)
        with LZMAFile(BytesIO(COMPRESSED_XZ), format=lzma.FORMAT_XZ) as f:
            self.assertEqual(f.read(), INPUT)
            self.assertEqual(f.read(), b"")
        with LZMAFile(BytesIO(COMPRESSED_ALONE), format=lzma.FORMAT_ALONE) as f:
            self.assertEqual(f.read(), INPUT)
            self.assertEqual(f.read(), b"")
        with LZMAFile(BytesIO(COMPRESSED_RAW_1),
                      format=lzma.FORMAT_RAW, filters=FILTERS_RAW_1) as f:
            self.assertEqual(f.read(), INPUT)
            self.assertEqual(f.read(), b"")
        with LZMAFile(BytesIO(COMPRESSED_RAW_2),
                      format=lzma.FORMAT_RAW, filters=FILTERS_RAW_2) as f:
            self.assertEqual(f.read(), INPUT)
            self.assertEqual(f.read(), b"")
        with LZMAFile(BytesIO(COMPRESSED_RAW_3),
                      format=lzma.FORMAT_RAW, filters=FILTERS_RAW_3) as f:
            self.assertEqual(f.read(), INPUT)
            self.assertEqual(f.read(), b"")
        with LZMAFile(BytesIO(COMPRESSED_RAW_4),
                      format=lzma.FORMAT_RAW, filters=FILTERS_RAW_4) as f:
            self.assertEqual(f.read(), INPUT)
            self.assertEqual(f.read(), b"")

    def test_read_0(self):
        with LZMAFile(BytesIO(COMPRESSED_XZ)) as f:
            self.assertEqual(f.read(0), b"")
        with LZMAFile(BytesIO(COMPRESSED_ALONE)) as f:
            self.assertEqual(f.read(0), b"")
        with LZMAFile(BytesIO(COMPRESSED_XZ), format=lzma.FORMAT_XZ) as f:
            self.assertEqual(f.read(0), b"")
        with LZMAFile(BytesIO(COMPRESSED_ALONE), format=lzma.FORMAT_ALONE) as f:
            self.assertEqual(f.read(0), b"")

    def test_read_10(self):
        with LZMAFile(BytesIO(COMPRESSED_XZ)) as f:
            chunks = []
            while True:
                result = f.read(10)
                if not result:
                    break
                self.assertTrue(len(result) <= 10)
                chunks.append(result)
            self.assertEqual(b"".join(chunks), INPUT)

    def test_read_multistream(self):
        with LZMAFile(BytesIO(COMPRESSED_XZ * 5)) as f:
            self.assertEqual(f.read(), INPUT * 5)
        with LZMAFile(BytesIO(COMPRESSED_XZ + COMPRESSED_ALONE)) as f:
            self.assertEqual(f.read(), INPUT * 2)
        with LZMAFile(BytesIO(COMPRESSED_RAW_3 * 4),
                      format=lzma.FORMAT_RAW, filters=FILTERS_RAW_3) as f:
            self.assertEqual(f.read(), INPUT * 4)

    def test_read_multistream_buffer_size_aligned(self):
        # Test the case where a stream boundary coincides with the end
        # of the raw read buffer.
        saved_buffer_size = lzma._BUFFER_SIZE
        lzma._BUFFER_SIZE = len(COMPRESSED_XZ)
        try:
            with LZMAFile(BytesIO(COMPRESSED_XZ *  5)) as f:
                self.assertEqual(f.read(), INPUT * 5)
        finally:
            lzma._BUFFER_SIZE = saved_buffer_size

    def test_read_from_file(self):
        with TempFile(TESTFN, COMPRESSED_XZ):
            with LZMAFile(TESTFN) as f:
                self.assertEqual(f.read(), INPUT)
                self.assertEqual(f.read(), b"")

    def test_read_from_file_with_bytes_filename(self):
        try:
            bytes_filename = TESTFN.encode("ascii")
        except UnicodeEncodeError:
            self.skipTest("Temporary file name needs to be ASCII")
        with TempFile(TESTFN, COMPRESSED_XZ):
            with LZMAFile(bytes_filename) as f:
                self.assertEqual(f.read(), INPUT)
                self.assertEqual(f.read(), b"")

    def test_read_incomplete(self):
        with LZMAFile(BytesIO(COMPRESSED_XZ[:128])) as f:
            self.assertRaises(EOFError, f.read)

    def test_read_bad_args(self):
        f = LZMAFile(BytesIO(COMPRESSED_XZ))
        f.close()
        self.assertRaises(ValueError, f.read)
        with LZMAFile(BytesIO(), "w") as f:
            self.assertRaises(ValueError, f.read)
        with LZMAFile(BytesIO(COMPRESSED_XZ)) as f:
            self.assertRaises(TypeError, f.read, None)

    def test_read1(self):
        with LZMAFile(BytesIO(COMPRESSED_XZ)) as f:
            blocks = []
            while True:
                result = f.read1()
                if not result:
                    break
                blocks.append(result)
            self.assertEqual(b"".join(blocks), INPUT)
            self.assertEqual(f.read1(), b"")

    def test_read1_0(self):
        with LZMAFile(BytesIO(COMPRESSED_XZ)) as f:
            self.assertEqual(f.read1(0), b"")

    def test_read1_10(self):
        with LZMAFile(BytesIO(COMPRESSED_XZ)) as f:
            blocks = []
            while True:
                result = f.read1(10)
                if not result:
                    break
                blocks.append(result)
            self.assertEqual(b"".join(blocks), INPUT)
            self.assertEqual(f.read1(), b"")

    def test_read1_multistream(self):
        with LZMAFile(BytesIO(COMPRESSED_XZ * 5)) as f:
            blocks = []
            while True:
                result = f.read1()
                if not result:
                    break
                blocks.append(result)
            self.assertEqual(b"".join(blocks), INPUT * 5)
            self.assertEqual(f.read1(), b"")

    def test_read1_bad_args(self):
        f = LZMAFile(BytesIO(COMPRESSED_XZ))
        f.close()
        self.assertRaises(ValueError, f.read1)
        with LZMAFile(BytesIO(), "w") as f:
            self.assertRaises(ValueError, f.read1)
        with LZMAFile(BytesIO(COMPRESSED_XZ)) as f:
            self.assertRaises(TypeError, f.read1, None)

    def test_peek(self):
        with LZMAFile(BytesIO(COMPRESSED_XZ)) as f:
            result = f.peek()
            self.assertTrue(len(result) > 0)
            self.assertTrue(INPUT.startswith(result))
            self.assertEqual(f.read(), INPUT)
        with LZMAFile(BytesIO(COMPRESSED_XZ)) as f:
            result = f.peek(10)
            self.assertTrue(len(result) > 0)
            self.assertTrue(INPUT.startswith(result))
            self.assertEqual(f.read(), INPUT)

    def test_peek_bad_args(self):
        with LZMAFile(BytesIO(), "w") as f:
            self.assertRaises(ValueError, f.peek)

    def test_iterator(self):
        with BytesIO(INPUT) as f:
            lines = f.readlines()
        with LZMAFile(BytesIO(COMPRESSED_XZ)) as f:
            self.assertEqual(list(iter(f)), lines)
        with LZMAFile(BytesIO(COMPRESSED_ALONE)) as f:
            self.assertEqual(list(iter(f)), lines)
        with LZMAFile(BytesIO(COMPRESSED_XZ), format=lzma.FORMAT_XZ) as f:
            self.assertEqual(list(iter(f)), lines)
        with LZMAFile(BytesIO(COMPRESSED_ALONE), format=lzma.FORMAT_ALONE) as f:
            self.assertEqual(list(iter(f)), lines)
        with LZMAFile(BytesIO(COMPRESSED_RAW_2),
                      format=lzma.FORMAT_RAW, filters=FILTERS_RAW_2) as f:
            self.assertEqual(list(iter(f)), lines)

    def test_readline(self):
        with BytesIO(INPUT) as f:
            lines = f.readlines()
        with LZMAFile(BytesIO(COMPRESSED_XZ)) as f:
            for line in lines:
                self.assertEqual(f.readline(), line)

    def test_readlines(self):
        with BytesIO(INPUT) as f:
            lines = f.readlines()
        with LZMAFile(BytesIO(COMPRESSED_XZ)) as f:
            self.assertEqual(f.readlines(), lines)

    def test_write(self):
        with BytesIO() as dst:
            with LZMAFile(dst, "w") as f:
                f.write(INPUT)
            expected = lzma.compress(INPUT)
            self.assertEqual(dst.getvalue(), expected)
        with BytesIO() as dst:
            with LZMAFile(dst, "w", format=lzma.FORMAT_XZ) as f:
                f.write(INPUT)
            expected = lzma.compress(INPUT, format=lzma.FORMAT_XZ)
            self.assertEqual(dst.getvalue(), expected)
        with BytesIO() as dst:
            with LZMAFile(dst, "w", format=lzma.FORMAT_ALONE) as f:
                f.write(INPUT)
            expected = lzma.compress(INPUT, format=lzma.FORMAT_ALONE)
            self.assertEqual(dst.getvalue(), expected)
        with BytesIO() as dst:
            with LZMAFile(dst, "w", format=lzma.FORMAT_RAW,
                          filters=FILTERS_RAW_2) as f:
                f.write(INPUT)
            expected = lzma.compress(INPUT, format=lzma.FORMAT_RAW,
                                     filters=FILTERS_RAW_2)
            self.assertEqual(dst.getvalue(), expected)

    def test_write_10(self):
        with BytesIO() as dst:
            with LZMAFile(dst, "w") as f:
                for start in range(0, len(INPUT), 10):
                    f.write(INPUT[start:start+10])
            expected = lzma.compress(INPUT)
            self.assertEqual(dst.getvalue(), expected)

    def test_write_append(self):
        part1 = INPUT[:1024]
        part2 = INPUT[1024:1536]
        part3 = INPUT[1536:]
        expected = b"".join(lzma.compress(x) for x in (part1, part2, part3))
        with BytesIO() as dst:
            with LZMAFile(dst, "w") as f:
                f.write(part1)
            with LZMAFile(dst, "a") as f:
                f.write(part2)
            with LZMAFile(dst, "a") as f:
                f.write(part3)
            self.assertEqual(dst.getvalue(), expected)

    def test_write_to_file(self):
        try:
            with LZMAFile(TESTFN, "w") as f:
                f.write(INPUT)
            expected = lzma.compress(INPUT)
            with open(TESTFN, "rb") as f:
                self.assertEqual(f.read(), expected)
        finally:
            unlink(TESTFN)

    def test_write_to_file_with_bytes_filename(self):
        try:
            bytes_filename = TESTFN.encode("ascii")
        except UnicodeEncodeError:
            self.skipTest("Temporary file name needs to be ASCII")
        try:
            with LZMAFile(bytes_filename, "w") as f:
                f.write(INPUT)
            expected = lzma.compress(INPUT)
            with open(TESTFN, "rb") as f:
                self.assertEqual(f.read(), expected)
        finally:
            unlink(TESTFN)

    def test_write_append_to_file(self):
        part1 = INPUT[:1024]
        part2 = INPUT[1024:1536]
        part3 = INPUT[1536:]
        expected = b"".join(lzma.compress(x) for x in (part1, part2, part3))
        try:
            with LZMAFile(TESTFN, "w") as f:
                f.write(part1)
            with LZMAFile(TESTFN, "a") as f:
                f.write(part2)
            with LZMAFile(TESTFN, "a") as f:
                f.write(part3)
            with open(TESTFN, "rb") as f:
                self.assertEqual(f.read(), expected)
        finally:
            unlink(TESTFN)

    def test_write_bad_args(self):
        f = LZMAFile(BytesIO(), "w")
        f.close()
        self.assertRaises(ValueError, f.write, b"foo")
        with LZMAFile(BytesIO(COMPRESSED_XZ), "r") as f:
            self.assertRaises(ValueError, f.write, b"bar")
        with LZMAFile(BytesIO(), "w") as f:
            self.assertRaises(TypeError, f.write, None)
            if sys.version_info < (3,):
                #Should we allow both byte-strings and unicode?
                pass
            else:
                self.assertRaises(TypeError, f.write, "text")
            self.assertRaises(TypeError, f.write, 789)

    def test_writelines(self):
        with BytesIO(INPUT) as f:
            lines = f.readlines()
        with BytesIO() as dst:
            with LZMAFile(dst, "w") as f:
                f.writelines(lines)
            expected = lzma.compress(INPUT)
            self.assertEqual(dst.getvalue(), expected)

    def test_seek_forward(self):
        with LZMAFile(BytesIO(COMPRESSED_XZ)) as f:
            f.seek(555)
            self.assertEqual(f.read(), INPUT[555:])

    def test_seek_forward_across_streams(self):
        with LZMAFile(BytesIO(COMPRESSED_XZ * 2)) as f:
            f.seek(len(INPUT) + 123)
            self.assertEqual(f.read(), INPUT[123:])

    def test_seek_forward_relative_to_current(self):
        with LZMAFile(BytesIO(COMPRESSED_XZ)) as f:
            f.read(100)
            f.seek(1236, 1)
            self.assertEqual(f.read(), INPUT[1336:])

    def test_seek_forward_relative_to_end(self):
        with LZMAFile(BytesIO(COMPRESSED_XZ)) as f:
            f.seek(-555, 2)
            self.assertEqual(f.read(), INPUT[-555:])

    def test_seek_backward(self):
        with LZMAFile(BytesIO(COMPRESSED_XZ)) as f:
            f.read(1001)
            f.seek(211)
            self.assertEqual(f.read(), INPUT[211:])

    def test_seek_backward_across_streams(self):
        with LZMAFile(BytesIO(COMPRESSED_XZ * 2)) as f:
            f.read(len(INPUT) + 333)
            f.seek(737)
            self.assertEqual(f.read(), INPUT[737:] + INPUT)

    def test_seek_backward_relative_to_end(self):
        with LZMAFile(BytesIO(COMPRESSED_XZ)) as f:
            f.seek(-150, 2)
            self.assertEqual(f.read(), INPUT[-150:])

    def test_seek_past_end(self):
        with LZMAFile(BytesIO(COMPRESSED_XZ)) as f:
            f.seek(len(INPUT) + 9001)
            self.assertEqual(f.tell(), len(INPUT))
            self.assertEqual(f.read(), b"")

    def test_seek_past_start(self):
        with LZMAFile(BytesIO(COMPRESSED_XZ)) as f:
            f.seek(-88)
            self.assertEqual(f.tell(), 0)
            self.assertEqual(f.read(), INPUT)

    def test_seek_bad_args(self):
        f = LZMAFile(BytesIO(COMPRESSED_XZ))
        f.close()
        self.assertRaises(ValueError, f.seek, 0)
        with LZMAFile(BytesIO(), "w") as f:
            self.assertRaises(ValueError, f.seek, 0)
        with LZMAFile(BytesIO(COMPRESSED_XZ)) as f:
            self.assertRaises(ValueError, f.seek, 0, 3)
            self.assertRaises(ValueError, f.seek, 9, ())
            self.assertRaises(TypeError, f.seek, None)
            self.assertRaises(TypeError, f.seek, b"derp")

    def test_tell(self):
        with LZMAFile(BytesIO(COMPRESSED_XZ)) as f:
            pos = 0
            while True:
                self.assertEqual(f.tell(), pos)
                result = f.read(183)
                if not result:
                    break
                pos += len(result)
            self.assertEqual(f.tell(), len(INPUT))
        with LZMAFile(BytesIO(), "w") as f:
            for pos in range(0, len(INPUT), 144):
                self.assertEqual(f.tell(), pos)
                f.write(INPUT[pos:pos+144])
            self.assertEqual(f.tell(), len(INPUT))

    def test_tell_bad_args(self):
        f = LZMAFile(BytesIO(COMPRESSED_XZ))
        f.close()
        self.assertRaises(ValueError, f.tell)


class OpenTestCase(unittest.TestCase):

    def test_binary_modes(self):
        with lzma.open(BytesIO(COMPRESSED_XZ), "rb") as f:
            self.assertEqual(f.read(), INPUT)
        with BytesIO() as bio:
            with lzma.open(bio, "wb") as f:
                f.write(INPUT)
            file_data = lzma.decompress(bio.getvalue())
            self.assertEqual(file_data, INPUT)
            with lzma.open(bio, "ab") as f:
                f.write(INPUT)
            file_data = lzma.decompress(bio.getvalue())
            self.assertEqual(file_data, INPUT * 2)

    def test_text_modes(self):
        uncompressed = INPUT.decode("ascii")
        uncompressed_raw = uncompressed.replace("\n", os.linesep)
        with lzma.open(BytesIO(COMPRESSED_XZ), "rt") as f:
            self.assertEqual(f.read(), uncompressed)
        with BytesIO() as bio:
            with lzma.open(bio, "wt") as f:
                f.write(uncompressed)
            file_data = lzma.decompress(bio.getvalue()).decode("ascii")
            self.assertEqual(file_data, uncompressed_raw)
            with lzma.open(bio, "at") as f:
                f.write(uncompressed)
            file_data = lzma.decompress(bio.getvalue()).decode("ascii")
            self.assertEqual(file_data, uncompressed_raw * 2)

    def test_filename(self):
        with TempFile(TESTFN):
            with lzma.open(TESTFN, "wb") as f:
                f.write(INPUT)
            with open(TESTFN, "rb") as f:
                file_data = lzma.decompress(f.read())
                self.assertEqual(file_data, INPUT)
            with lzma.open(TESTFN, "rb") as f:
                self.assertEqual(f.read(), INPUT)
            with lzma.open(TESTFN, "ab") as f:
                f.write(INPUT)
            with lzma.open(TESTFN, "rb") as f:
                self.assertEqual(f.read(), INPUT * 2)

    def test_bad_params(self):
        # Test invalid parameter combinations.
        self.assertRaises(ValueError, lzma.open,
                          TESTFN, "")
        self.assertRaises(ValueError, lzma.open,
                          TESTFN, "x")
        self.assertRaises(ValueError, lzma.open,
                          TESTFN, "rbt")
        self.assertRaises(ValueError, lzma.open,
                          TESTFN, "rb", encoding="utf-8")
        self.assertRaises(ValueError, lzma.open,
                          TESTFN, "rb", errors="ignore")
        self.assertRaises(ValueError, lzma.open,
                          TESTFN, "rb", newline="\n")

    def test_format_and_filters(self):
        # Test non-default format and filter chain.
        options = {"format": lzma.FORMAT_RAW, "filters": FILTERS_RAW_1}
        with lzma.open(BytesIO(COMPRESSED_RAW_1), "rb", **options) as f:
            self.assertEqual(f.read(), INPUT)
        with BytesIO() as bio:
            with lzma.open(bio, "wb", **options) as f:
                f.write(INPUT)
            file_data = lzma.decompress(bio.getvalue(), **options)
            self.assertEqual(file_data, INPUT)

    def test_encoding(self):
        # Test non-default encoding.
        uncompressed = INPUT.decode("ascii")
        uncompressed_raw = uncompressed.replace("\n", os.linesep)
        with BytesIO() as bio:
            with lzma.open(bio, "wt", encoding="utf-16-le") as f:
                f.write(uncompressed)
            file_data = lzma.decompress(bio.getvalue()).decode("utf-16-le")
            self.assertEqual(file_data, uncompressed_raw)
            bio.seek(0)
            with lzma.open(bio, "rt", encoding="utf-16-le") as f:
                self.assertEqual(f.read(), uncompressed)

    def test_encoding_error_handler(self):
        # Test wih non-default encoding error handler.
        with BytesIO(lzma.compress(b"foo\xffbar")) as bio:
            with lzma.open(bio, "rt", encoding="ascii", errors="ignore") as f:
                self.assertEqual(f.read(), "foobar")

    def test_newline(self):
        # Test with explicit newline (universal newline mode disabled).
        text = INPUT.decode("ascii")
        with BytesIO() as bio:
            with lzma.open(bio, "wt", newline="\n") as f:
                f.write(text)
            bio.seek(0)
            with lzma.open(bio, "rt", newline="\r") as f:
                self.assertEqual(f.readlines(), [text])


class MiscellaneousTestCase(unittest.TestCase):

    def test_is_check_supported(self):
        # CHECK_NONE and CHECK_CRC32 should always be supported,
        # regardless of the options liblzma was compiled with.
        self.assertTrue(lzma.is_check_supported(lzma.CHECK_NONE))
        self.assertTrue(lzma.is_check_supported(lzma.CHECK_CRC32))

        # The .xz format spec cannot store check IDs above this value.
        self.assertFalse(lzma.is_check_supported(lzma.CHECK_ID_MAX + 1))

        # This value should not be a valid check ID.
        self.assertFalse(lzma.is_check_supported(lzma.CHECK_UNKNOWN))

    def test__encode_filter_properties(self):
        self.assertRaises(TypeError,  lzma._encode_filter_properties,
                          b"not a dict")
        self.assertRaises(ValueError, lzma._encode_filter_properties,
                          {"id": 0x100})
        self.assertRaises(ValueError, lzma._encode_filter_properties,
                          {"id": lzma.FILTER_LZMA2, "junk": 12})
        self.assertRaises(lzma.LZMAError, lzma._encode_filter_properties,
                          {"id": lzma.FILTER_DELTA, "dist": 9001})

        # Test with parameters used by zipfile module.
        props = lzma._encode_filter_properties({
                "id": lzma.FILTER_LZMA1,
                "pb": 2,
                "lp": 0,
                "lc": 3,
                "dict_size": 8 << 20,
            })
        self.assertEqual(props, b"]\x00\x00\x80\x00")

    def test__decode_filter_properties(self):
        self.assertRaises(TypeError, lzma._decode_filter_properties,
                          lzma.FILTER_X86, {"should be": bytes})
        self.assertRaises(lzma.LZMAError,  lzma._decode_filter_properties,
                          lzma.FILTER_DELTA, b"too long")

        # Test with parameters used by zipfile module.
        filterspec = lzma._decode_filter_properties(
                lzma.FILTER_LZMA1, b"]\x00\x00\x80\x00")
        self.assertEqual(filterspec["id"], lzma.FILTER_LZMA1)
        self.assertEqual(filterspec["pb"], 2)
        self.assertEqual(filterspec["lp"], 0)
        self.assertEqual(filterspec["lc"], 3)
        self.assertEqual(filterspec["dict_size"], 8 << 20)

    def test_filter_properties_roundtrip(self):
        spec1 = lzma._decode_filter_properties(
                lzma.FILTER_LZMA1, b"]\x00\x00\x80\x00")
        reencoded = lzma._encode_filter_properties(spec1)
        spec2 = lzma._decode_filter_properties(lzma.FILTER_LZMA1, reencoded)
        self.assertEqual(spec1, spec2)

<<<<<<< HEAD
=======
class StreamFooterTestCase(unittest.TestCase):
    def test_decode_stream_footer(self):
        slen = 12
        self.assertEqual(lzma.decode_stream_footer(COMPRESSED_XZ[-12:]), slen)
        idx = lzma.decode_index(COMPRESSED_XZ[-12-slen:-slen])
        full_idx_info = list(iter(idx))
        import pdb; pdb.set_trace()
        #self.assertEqual(full_idx_info,
        #    [(1, 1, 0, 0, 1056, 1921, 1, 12, 0, 1, 12, 0, 1921, 1019, 1020)])
>>>>>>> c58439a7

# Test data:

INPUT = b"""
LAERTES

       O, fear me not.
       I stay too long: but here my father comes.

       Enter POLONIUS

       A double blessing is a double grace,
       Occasion smiles upon a second leave.

LORD POLONIUS

       Yet here, Laertes! aboard, aboard, for shame!
       The wind sits in the shoulder of your sail,
       And you are stay'd for. There; my blessing with thee!
       And these few precepts in thy memory
       See thou character. Give thy thoughts no tongue,
       Nor any unproportioned thought his act.
       Be thou familiar, but by no means vulgar.
       Those friends thou hast, and their adoption tried,
       Grapple them to thy soul with hoops of steel;
       But do not dull thy palm with entertainment
       Of each new-hatch'd, unfledged comrade. Beware
       Of entrance to a quarrel, but being in,
       Bear't that the opposed may beware of thee.
       Give every man thy ear, but few thy voice;
       Take each man's censure, but reserve thy judgment.
       Costly thy habit as thy purse can buy,
       But not express'd in fancy; rich, not gaudy;
       For the apparel oft proclaims the man,
       And they in France of the best rank and station
       Are of a most select and generous chief in that.
       Neither a borrower nor a lender be;
       For loan oft loses both itself and friend,
       And borrowing dulls the edge of husbandry.
       This above all: to thine ownself be true,
       And it must follow, as the night the day,
       Thou canst not then be false to any man.
       Farewell: my blessing season this in thee!

LAERTES

       Most humbly do I take my leave, my lord.

LORD POLONIUS

       The time invites you; go; your servants tend.

LAERTES

       Farewell, Ophelia; and remember well
       What I have said to you.

OPHELIA

       'Tis in my memory lock'd,
       And you yourself shall keep the key of it.

LAERTES

       Farewell.
"""

COMPRESSED_XZ = (
    b"\xfd7zXZ\x00\x00\x04\xe6\xd6\xb4F\x02\x00!\x01\x16\x00\x00\x00t/\xe5\xa3"
    b"\xe0\x07\x80\x03\xdf]\x00\x05\x14\x07bX\x19\xcd\xddn\x98\x15\xe4\xb4\x9d"
    b"o\x1d\xc4\xe5\n\x03\xcc2h\xc7\\\x86\xff\xf8\xe2\xfc\xe7\xd9\xfe6\xb8("
    b"\xa8wd\xc2\"u.n\x1e\xc3\xf2\x8e\x8d\x8f\x02\x17/\xa6=\xf0\xa2\xdf/M\x89"
    b"\xbe\xde\xa7\x1cz\x18-]\xd5\xef\x13\x8frZ\x15\x80\x8c\xf8\x8do\xfa\x12"
    b"\x9b#z/\xef\xf0\xfaF\x01\x82\xa3M\x8e\xa1t\xca6 BF$\xe5Q\xa4\x98\xee\xde"
    b"l\xe8\x7f\xf0\x9d,bn\x0b\x13\xd4\xa8\x81\xe4N\xc8\x86\x153\xf5x2\xa2O"
    b"\x13@Q\xa1\x00/\xa5\xd0O\x97\xdco\xae\xf7z\xc4\xcdS\xb6t<\x16\xf2\x9cI#"
    b"\x89ud\xc66Y\xd9\xee\xe6\xce\x12]\xe5\xf0\xaa\x96-Pe\xade:\x04\t\x1b\xf7"
    b"\xdb7\n\x86\x1fp\xc8J\xba\xf4\xf0V\xa9\xdc\xf0\x02%G\xf9\xdf=?\x15\x1b"
    b"\xe1(\xce\x82=\xd6I\xac3\x12\x0cR\xb7\xae\r\xb1i\x03\x95\x01\xbd\xbe\xfa"
    b"\x02s\x01P\x9d\x96X\xb12j\xc8L\xa8\x84b\xf6\xc3\xd4c-H\x93oJl\xd0iQ\xe4k"
    b"\x84\x0b\xc1\xb7\xbc\xb1\x17\x88\xb1\xca?@\xf6\x07\xea\xe6x\xf1H12P\x0f"
    b"\x8a\xc9\xeauw\xe3\xbe\xaai\xa9W\xd0\x80\xcd#cb5\x99\xd8]\xa9d\x0c\xbd"
    b"\xa2\xdcWl\xedUG\xbf\x89yF\xf77\x81v\xbd5\x98\xbeh8\x18W\x08\xf0\x1b\x99"
    b"5:\x1a?rD\x96\xa1\x04\x0f\xae\xba\x85\xeb\x9d5@\xf5\x83\xd37\x83\x8ac"
    b"\x06\xd4\x97i\xcdt\x16S\x82k\xf6K\x01vy\x88\x91\x9b6T\xdae\r\xfd]:k\xbal"
    b"\xa9\xbba\xc34\xf9r\xeb}r\xdb\xc7\xdb*\x8f\x03z\xdc8h\xcc\xc9\xd3\xbcl"
    b"\xa5-\xcb\xeaK\xa2\xc5\x15\xc0\xe3\xc1\x86Z\xfb\xebL\xe13\xcf\x9c\xe3"
    b"\x1d\xc9\xed\xc2\x06\xcc\xce!\x92\xe5\xfe\x9c^\xa59w \x9bP\xa3PK\x08d"
    b"\xf9\xe2Z}\xa7\xbf\xed\xeb%$\x0c\x82\xb8/\xb0\x01\xa9&,\xf7qh{Q\x96)\xf2"
    b"q\x96\xc3\x80\xb4\x12\xb0\xba\xe6o\xf4!\xb4[\xd4\x8aw\x10\xf7t\x0c\xb3"
    b"\xd9\xd5\xc3`^\x81\x11??\\\xa4\x99\x85R\xd4\x8e\x83\xc9\x1eX\xbfa\xf1"
    b"\xac\xb0\xea\xea\xd7\xd0\xab\x18\xe2\xf2\xed\xe1\xb7\xc9\x18\xcbS\xe4>"
    b"\xc9\x95H\xe8\xcb\t\r%\xeb\xc7$.o\xf1\xf3R\x17\x1db\xbb\xd8U\xa5^\xccS"
    b"\x16\x01\x87\xf3/\x93\xd1\xf0v\xc0r\xd7\xcc\xa2Gkz\xca\x80\x0e\xfd\xd0"
    b"\x8b\xbb\xd2Ix\xb3\x1ey\xca-0\xe3z^\xd6\xd6\x8f_\xf1\x9dP\x9fi\xa7\xd1"
    b"\xe8\x90\x84\xdc\xbf\xcdky\x8e\xdc\x81\x7f\xa3\xb2+\xbf\x04\xef\xd8\\"
    b"\xc4\xdf\xe1\xb0\x01\xe9\x93\xe3Y\xf1\x1dY\xe8h\x81\xcf\xf1w\xcc\xb4\xef"
    b" \x8b|\x04\xea\x83ej\xbe\x1f\xd4z\x9c`\xd3\x1a\x92A\x06\xe5\x8f\xa9\x13"
    b"\t\x9e=\xfa\x1c\xe5_\x9f%v\x1bo\x11ZO\xd8\xf4\t\xddM\x16-\x04\xfc\x18<\""
    b"CM\xddg~b\xf6\xef\x8e\x0c\xd0\xde|\xa0'\x8a\x0c\xd6x\xae!J\xa6F\x88\x15u"
    b"\x008\x17\xbc7y\xb3\xd8u\xac_\x85\x8d\xe7\xc1@\x9c\xecqc\xa3#\xad\xf1"
    b"\x935\xb5)_\r\xec3]\x0fo]5\xd0my\x07\x9b\xee\x81\xb5\x0f\xcfK+\x00\xc0"
    b"\xe4b\x10\xe4\x0c\x1a \x9b\xe0\x97t\xf6\xa1\x9e\x850\xba\x0c\x9a\x8d\xc8"
    b"\x8f\x07\xd7\xae\xc8\xf9+i\xdc\xb9k\xb0>f\x19\xb8\r\xa8\xf8\x1f$\xa5{p"
    b"\xc6\x880\xce\xdb\xcf\xca_\x86\xac\x88h6\x8bZ%'\xd0\n\xbf\x0f\x9c\"\xba"
    b"\xe5\x86\x9f\x0f7X=mNX[\xcc\x19FU\xc9\x860\xbc\x90a+* \xae_$\x03\x1e\xd3"
    b"\xcd_\xa0\x9c\xde\xaf46q\xa5\xc9\x92\xd7\xca\xe3`\x9d\x85}\xb4\xff\xb3"
    b"\x83\xfb\xb6\xca\xae`\x0bw\x7f\xfc\xd8\xacVe\x19\xc8\x17\x0bZ\xad\x88"
    b"\xeb#\x97\x03\x13\xb1d\x0f{\x0c\x04w\x07\r\x97\xbd\xd6\xc1\xc3B:\x95\x08"
    b"^\x10V\xaeaH\x02\xd9\xe3\n\\\x01X\xf6\x9c\x8a\x06u#%\xbe*\xa1\x18v\x85"
    b"\xec!\t4\x00\x00\x00\x00Vj?uLU\xf3\xa6\x00\x01\xfb\x07\x81\x0f\x00\x00tw"
    b"\x99P\xb1\xc4g\xfb\x02\x00\x00\x00\x00\x04YZ"
)

COMPRESSED_ALONE = (
    b"]\x00\x00\x80\x00\xff\xff\xff\xff\xff\xff\xff\xff\x00\x05\x14\x07bX\x19"
    b"\xcd\xddn\x98\x15\xe4\xb4\x9do\x1d\xc4\xe5\n\x03\xcc2h\xc7\\\x86\xff\xf8"
    b"\xe2\xfc\xe7\xd9\xfe6\xb8(\xa8wd\xc2\"u.n\x1e\xc3\xf2\x8e\x8d\x8f\x02"
    b"\x17/\xa6=\xf0\xa2\xdf/M\x89\xbe\xde\xa7\x1cz\x18-]\xd5\xef\x13\x8frZ"
    b"\x15\x80\x8c\xf8\x8do\xfa\x12\x9b#z/\xef\xf0\xfaF\x01\x82\xa3M\x8e\xa1t"
    b"\xca6 BF$\xe5Q\xa4\x98\xee\xdel\xe8\x7f\xf0\x9d,bn\x0b\x13\xd4\xa8\x81"
    b"\xe4N\xc8\x86\x153\xf5x2\xa2O\x13@Q\xa1\x00/\xa5\xd0O\x97\xdco\xae\xf7z"
    b"\xc4\xcdS\xb6t<\x16\xf2\x9cI#\x89ud\xc66Y\xd9\xee\xe6\xce\x12]\xe5\xf0"
    b"\xaa\x96-Pe\xade:\x04\t\x1b\xf7\xdb7\n\x86\x1fp\xc8J\xba\xf4\xf0V\xa9"
    b"\xdc\xf0\x02%G\xf9\xdf=?\x15\x1b\xe1(\xce\x82=\xd6I\xac3\x12\x0cR\xb7"
    b"\xae\r\xb1i\x03\x95\x01\xbd\xbe\xfa\x02s\x01P\x9d\x96X\xb12j\xc8L\xa8"
    b"\x84b\xf8\x1epl\xeajr\xd1=\t\x03\xdd\x13\x1b3!E\xf9vV\xdaF\xf3\xd7\xb4"
    b"\x0c\xa9P~\xec\xdeE\xe37\xf6\x1d\xc6\xbb\xddc%\xb6\x0fI\x07\xf0;\xaf\xe7"
    b"\xa0\x8b\xa7Z\x99(\xe9\xe2\xf0o\x18>`\xe1\xaa\xa8\xd9\xa1\xb2}\xe7\x8d"
    b"\x834T\xb6\xef\xc1\xde\xe3\x98\xbcD\x03MA@\xd8\xed\xdc\xc8\x93\x03\x1a"
    b"\x93\x0b\x7f\x94\x12\x0b\x02Sa\x18\xc9\xc5\x9bTJE}\xf6\xc8g\x17#ZV\x01"
    b"\xc9\x9dc\x83\x0e>0\x16\x90S\xb8/\x03y_\x18\xfa(\xd7\x0br\xa2\xb0\xba?"
    b"\x8c\xe6\x83@\x84\xdf\x02:\xc5z\x9e\xa6\x84\xc9\xf5BeyX\x83\x1a\xf1 :\t"
    b"\xf7\x19\xfexD\\&G\xf3\x85Y\xa2J\xf9\x0bv{\x89\xf6\xe7)A\xaf\x04o\x00"
    b"\x075\xd3\xe0\x7f\x97\x98F\x0f?v\x93\xedVtTf\xb5\x97\x83\xed\x19\xd7\x1a"
    b"'k\xd7\xd9\xc5\\Y\xd1\xdc\x07\x15|w\xbc\xacd\x87\x08d\xec\xa7\xf6\x82"
    b"\xfc\xb3\x93\xeb\xb9 \x8d\xbc ,\xb3X\xb0\xd2s\xd7\xd1\xffv\x05\xdf}\xa2"
    b"\x96\xfb%\n\xdf\xa2\x7f\x08.\xa16\n\xe0\x19\x93\x7fh\n\x1c\x8c\x0f \x11"
    b"\xc6Bl\x95\x19U}\xe4s\xb5\x10H\xea\x86pB\xe88\x95\xbe\x8cZ\xdb\xe4\x94A"
    b"\x92\xb9;z\xaa\xa7{\x1c5!\xc0\xaf\xc1A\xf9\xda\xf0$\xb0\x02qg\xc8\xc7/|"
    b"\xafr\x99^\x91\x88\xbf\x03\xd9=\xd7n\xda6{>8\n\xc7:\xa9'\xba.\x0b\xe2"
    b"\xb5\x1d\x0e\n\x9a\x8e\x06\x8f:\xdd\x82'[\xc3\"wD$\xa7w\xecq\x8c,1\x93"
    b"\xd0,\xae2w\x93\x12$Jd\x19mg\x02\x93\x9cA\x95\x9d&\xca8i\x9c\xb0;\xe7NQ"
    b"\x1frh\x8beL;\xb0m\xee\x07Q\x9b\xc6\xd8\x03\xb5\xdeN\xd4\xfe\x98\xd0\xdc"
    b"\x1a[\x04\xde\x1a\xf6\x91j\xf8EOli\x8eB^\x1d\x82\x07\xb2\xb5R]\xb7\xd7"
    b"\xe9\xa6\xc3.\xfb\xf0-\xb4e\x9b\xde\x03\x88\xc6\xc1iN\x0e\x84wbQ\xdf~"
    b"\xe9\xa4\x884\x96kM\xbc)T\xf3\x89\x97\x0f\x143\xe7)\xa0\xb3B\x00\xa8\xaf"
    b"\x82^\xcb\xc7..\xdb\xc7\t\x9dH\xee5\xe9#\xe6NV\x94\xcb$Kk\xe3\x7f\r\xe3t"
    b"\x12\xcf'\xefR\x8b\xf42\xcf-LH\xac\xe5\x1f0~?SO\xeb\xc1E\x1a\x1c]\xf2"
    b"\xc4<\x11\x02\x10Z0a*?\xe4r\xff\xfb\xff\xf6\x14nG\xead^\xd6\xef8\xb6uEI"
    b"\x99\nV\xe2\xb3\x95\x8e\x83\xf6i!\xb5&1F\xb1DP\xf4 SO3D!w\x99_G\x7f+\x90"
    b".\xab\xbb]\x91>\xc9#h;\x0f5J\x91K\xf4^-[\x9e\x8a\\\x94\xca\xaf\xf6\x19"
    b"\xd4\xa1\x9b\xc4\xb8p\xa1\xae\x15\xe9r\x84\xe0\xcar.l []\x8b\xaf+0\xf2g"
    b"\x01aKY\xdfI\xcf,\n\xe8\xf0\xe7V\x80_#\xb2\xf2\xa9\x06\x8c>w\xe2W,\xf4"
    b"\x8c\r\xf963\xf5J\xcc2\x05=kT\xeaUti\xe5_\xce\x1b\xfa\x8dl\x02h\xef\xa8"
    b"\xfbf\x7f\xff\xf0\x19\xeax"
)

FILTERS_RAW_1 = [{"id": lzma.FILTER_LZMA2, "preset": 3}]
COMPRESSED_RAW_1 = (
    b"\xe0\x07\x80\x03\xfd]\x00\x05\x14\x07bX\x19\xcd\xddn\x96cyq\xa1\xdd\xee"
    b"\xf8\xfam\xe3'\x88\xd3\xff\xe4\x9e \xceQ\x91\xa4\x14I\xf6\xb9\x9dVL8\x15"
    b"_\x0e\x12\xc3\xeb\xbc\xa5\xcd\nW\x1d$=R;\x1d\xf8k8\t\xb1{\xd4\xc5+\x9d"
    b"\x87c\xe5\xef\x98\xb4\xd7S3\xcd\xcc\xd2\xed\xa4\x0em\xe5\xf4\xdd\xd0b"
    b"\xbe4*\xaa\x0b\xc5\x08\x10\x85+\x81.\x17\xaf9\xc9b\xeaZrA\xe20\x7fs\"r"
    b"\xdaG\x81\xde\x90cu\xa5\xdb\xa9.A\x08l\xb0<\xf6\x03\xddOi\xd0\xc5\xb4"
    b"\xec\xecg4t6\"\xa6\xb8o\xb5?\x18^}\xb6}\x03[:\xeb\x03\xa9\n[\x89l\x19g"
    b"\x16\xc82\xed\x0b\xfb\x86n\xa2\x857@\x93\xcd6T\xc3u\xb0\t\xf9\x1b\x918"
    b"\xfc[\x1b\x1e4\xb3\x14\x06PCV\xa8\"\xf5\x81x~\xe9\xb5N\x9cK\x9f\xc6\xc3%"
    b"\xc8k:{6\xe7\xf7\xbd\x05\x02\xb4\xc4\xc3\xd3\xfd\xc3\xa8\\\xfc@\xb1F_"
    b"\xc8\x90\xd9sU\x98\xad8\x05\x07\xde7J\x8bM\xd0\xb3;X\xec\x87\xef\xae\xb3"
    b"eO,\xb1z,d\x11y\xeejlB\x02\x1d\xf28\x1f#\x896\xce\x0b\xf0\xf5\xa9PK\x0f"
    b"\xb3\x13P\xd8\x88\xd2\xa1\x08\x04C?\xdb\x94_\x9a\"\xe9\xe3e\x1d\xde\x9b"
    b"\xa1\xe8>H\x98\x10;\xc5\x03#\xb5\x9d4\x01\xe7\xc5\xba%v\xa49\x97A\xe0\""
    b"\x8c\xc22\xe3i\xc1\x9d\xab3\xdf\xbe\xfdDm7\x1b\x9d\xab\xb5\x15o:J\x92"
    b"\xdb\x816\x17\xc2O\x99\x1b\x0e\x8d\xf3\tQ\xed\x8e\x95S/\x16M\xb2S\x04"
    b"\x0f\xc3J\xc6\xc7\xe4\xcb\xc5\xf4\xe7d\x14\xe4=^B\xfb\xd3E\xd3\x1e\xcd"
    b"\x91\xa5\xd0G\x8f.\xf6\xf9\x0bb&\xd9\x9f\xc2\xfdj\xa2\x9e\xc4\\\x0e\x1dC"
    b"v\xe8\xd2\x8a?^H\xec\xae\xeb>\xfe\xb8\xab\xd4IqY\x8c\xd4K7\x11\xf4D\xd0W"
    b"\xa5\xbe\xeaO\xbf\xd0\x04\xfdl\x10\xae5\xd4U\x19\x06\xf9{\xaa\xe0\x81"
    b"\x0f\xcf\xa3k{\x95\xbd\x19\xa2\xf8\xe4\xa3\x08O*\xf1\xf1B-\xc7(\x0eR\xfd"
    b"@E\x9f\xd3\x1e:\xfdV\xb7\x04Y\x94\xeb]\x83\xc4\xa5\xd7\xc0gX\x98\xcf\x0f"
    b"\xcd3\x00]n\x17\xec\xbd\xa3Y\x86\xc5\xf3u\xf6*\xbdT\xedA$A\xd9A\xe7\x98"
    b"\xef\x14\x02\x9a\xfdiw\xec\xa0\x87\x11\xd9%\xc5\xeb\x8a=\xae\xc0\xc4\xc6"
    b"D\x80\x8f\xa8\xd1\xbbq\xb2\xc0\xa0\xf5Cqp\xeeL\xe3\xe5\xdc \x84\"\xe9"
    b"\x80t\x83\x05\xba\xf1\xc5~\x93\xc9\xf0\x01c\xceix\x9d\xed\xc5)l\x16)\xd1"
    b"\x03@l\x04\x7f\x87\xa5yn\x1b\x01D\xaa:\xd2\x96\xb4\xb3?\xb0\xf9\xce\x07"
    b"\xeb\x81\x00\xe4\xc3\xf5%_\xae\xd4\xf9\xeb\xe2\rh\xb2#\xd67Q\x16D\x82hn"
    b"\xd1\xa3_?q\xf0\xe2\xac\xf317\x9e\xd0_\x83|\xf1\xca\xb7\x95S\xabW\x12"
    b"\xff\xddt\xf69L\x01\xf2|\xdaW\xda\xees\x98L\x18\xb8_\xe8$\x82\xea\xd6"
    b"\xd1F\xd4\x0b\xcdk\x01vf\x88h\xc3\xae\xb91\xc7Q\x9f\xa5G\xd9\xcc\x1f\xe3"
    b"5\xb1\xdcy\x7fI\x8bcw\x8e\x10rIp\x02:\x19p_\xc8v\xcea\"\xc1\xd9\x91\x03"
    b"\xbfe\xbe\xa6\xb3\xa8\x14\x18\xc3\xabH*m}\xc2\xc1\x9a}>l%\xce\x84\x99"
    b"\xb3d\xaf\xd3\x82\x15\xdf\xc1\xfc5fOg\x9b\xfc\x8e^&\t@\xce\x9f\x06J\xb8"
    b"\xb5\x86\x1d\xda{\x9f\xae\xb0\xff\x02\x81r\x92z\x8cM\xb7ho\xc9^\x9c\xb6"
    b"\x9c\xae\xd1\xc9\xf4\xdfU7\xd6\\!\xea\x0b\x94k\xb9Ud~\x98\xe7\x86\x8az"
    b"\x10;\xe3\x1d\xe5PG\xf8\xa4\x12\x05w\x98^\xc4\xb1\xbb\xfb\xcf\xe0\x7f"
    b"\x033Sf\x0c \xb1\xf6@\x94\xe5\xa3\xb2\xa7\x10\x9a\xc0\x14\xc3s\xb5xRD"
    b"\xf4`W\xd9\xe5\xd3\xcf\x91\rTZ-X\xbe\xbf\xb5\xe2\xee|\x1a\xbf\xfb\x08"
    b"\x91\xe1\xfc\x9a\x18\xa3\x8b\xd6^\x89\xf5[\xef\x87\xd1\x06\x1c7\xd6\xa2"
    b"\t\tQ5/@S\xc05\xd2VhAK\x03VC\r\x9b\x93\xd6M\xf1xO\xaaO\xed\xb9<\x0c\xdae"
    b"*\xd0\x07Hk6\x9fG+\xa1)\xcd\x9cl\x87\xdb\xe1\xe7\xefK}\x875\xab\xa0\x19u"
    b"\xf6*F\xb32\x00\x00\x00"
)

FILTERS_RAW_2 = [{"id": lzma.FILTER_DELTA, "dist": 2},
                 {"id": lzma.FILTER_LZMA2,
                  "preset": lzma.PRESET_DEFAULT | lzma.PRESET_EXTREME}]
COMPRESSED_RAW_2 = (
    b"\xe0\x07\x80\x05\x91]\x00\x05\x14\x06-\xd4\xa8d?\xef\xbe\xafH\xee\x042"
    b"\xcb.\xb5g\x8f\xfb\x14\xab\xa5\x9f\x025z\xa4\xdd\xd8\t[}W\xf8\x0c\x1dmH"
    b"\xfa\x05\xfcg\xba\xe5\x01Q\x0b\x83R\xb6A\x885\xc0\xba\xee\n\x1cv~\xde:o"
    b"\x06:J\xa7\x11Cc\xea\xf7\xe5*o\xf7\x83\\l\xbdE\x19\x1f\r\xa8\x10\xb42"
    b"\x0caU{\xd7\xb8w\xdc\xbe\x1b\xfc8\xb4\xcc\xd38\\\xf6\x13\xf6\xe7\x98\xfa"
    b"\xc7[\x17_9\x86%\xa8\xf8\xaa\xb8\x8dfs#\x1e=\xed<\x92\x10\\t\xff\x86\xfb"
    b"=\x9e7\x18\x1dft\\\xb5\x01\x95Q\xc5\x19\xb38\xe0\xd4\xaa\x07\xc3\x7f\xd8"
    b"\xa2\x00>-\xd3\x8e\xa1#\xfa\x83ArAm\xdbJ~\x93\xa3B\x82\xe0\xc7\xcc(\x08`"
    b"WK\xad\x1b\x94kaj\x04 \xde\xfc\xe1\xed\xb0\x82\x91\xefS\x84%\x86\xfbi"
    b"\x99X\xf1B\xe7\x90;E\xfde\x98\xda\xca\xd6T\xb4bg\xa4\n\x9aj\xd1\x83\x9e]"
    b"\"\x7fM\xb5\x0fr\xd2\\\xa5j~P\x10GH\xbfN*Z\x10.\x81\tpE\x8a\x08\xbe1\xbd"
    b"\xcd\xa9\xe1\x8d\x1f\x04\xf9\x0eH\xb9\xae\xd6\xc3\xc1\xa5\xa9\x95P\xdc~"
    b"\xff\x01\x930\xa9\x04\xf6\x03\xfe\xb5JK\xc3]\xdd9\xb1\xd3\xd7F\xf5\xd1"
    b"\x1e\xa0\x1c_\xed[\x0c\xae\xd4\x8b\x946\xeb\xbf\xbb\xe3$kS{\xb5\x80,f:Sj"
    b"\x0f\x08z\x1c\xf5\xe8\xe6\xae\x98\xb0Q~r\x0f\xb0\x05?\xb6\x90\x19\x02&"
    b"\xcb\x80\t\xc4\xea\x9c|x\xce\x10\x9c\xc5|\xcbdhh+\x0c'\xc5\x81\xc33\xb5"
    b"\x14q\xd6\xc5\xe3`Z#\xdc\x8a\xab\xdd\xea\x08\xc2I\xe7\x02l{\xec\x196\x06"
    b"\x91\x8d\xdc\xd5\xb3x\xe1hz%\xd1\xf8\xa5\xdd\x98!\x8c\x1c\xc1\x17RUa\xbb"
    b"\x95\x0f\xe4X\xea1\x0c\xf1=R\xbe\xc60\xe3\xa4\x9a\x90bd\x97$]B\x01\xdd"
    b"\x1f\xe3h2c\x1e\xa0L`4\xc6x\xa3Z\x8a\r\x14]T^\xd8\x89\x1b\x92\r;\xedY"
    b"\x0c\xef\x8d9z\xf3o\xb6)f\xa9]$n\rp\x93\xd0\x10\xa4\x08\xb8\xb2\x8b\xb6"
    b"\x8f\x80\xae;\xdcQ\xf1\xfa\x9a\x06\x8e\xa5\x0e\x8cK\x9c @\xaa:UcX\n!\xc6"
    b"\x02\x12\xcb\x1b\"=\x16.\x1f\x176\xf2g=\xe1Wn\xe9\xe1\xd4\xf1O\xad\x15"
    b"\x86\xe9\xa3T\xaf\xa9\xd7D\xb5\xd1W3pnt\x11\xc7VOj\xb7M\xc4i\xa1\xf1$3"
    b"\xbb\xdc\x8af\xb0\xc5Y\r\xd1\xfb\xf2\xe7K\xe6\xc5hwO\xfe\x8c2^&\x07\xd5"
    b"\x1fV\x19\xfd\r\x14\xd2i=yZ\xe6o\xaf\xc6\xb6\x92\x9d\xc4\r\xb3\xafw\xac%"
    b"\xcfc\x1a\xf1`]\xf2\x1a\x9e\x808\xedm\xedQ\xb2\xfe\xe4h`[q\xae\xe0\x0f"
    b"\xba0g\xb6\"N\xc3\xfb\xcfR\x11\xc5\x18)(\xc40\\\xa3\x02\xd9G!\xce\x1b"
    b"\xc1\x96x\xb5\xc8z\x1f\x01\xb4\xaf\xde\xc2\xcd\x07\xe7H\xb3y\xa8M\n\\A\t"
    b"ar\xddM\x8b\x9a\xea\x84\x9b!\xf1\x8d\xb1\xf1~\x1e\r\xa5H\xba\xf1\x84o"
    b"\xda\x87\x01h\xe9\xa2\xbe\xbeqN\x9d\x84\x0b!WG\xda\xa1\xa5A\xb7\xc7`j"
    b"\x15\xf2\xe9\xdd?\x015B\xd2~E\x06\x11\xe0\x91!\x05^\x80\xdd\xa8y\x15}"
    b"\xa1)\xb1)\x81\x18\xf4\xf4\xf8\xc0\xefD\xe3\xdb2f\x1e\x12\xabu\xc9\x97"
    b"\xcd\x1e\xa7\x0c\x02x4_6\x03\xc4$t\xf39\x94\x1d=\xcb\xbfv\\\xf5\xa3\x1d"
    b"\x9d8jk\x95\x13)ff\xf9n\xc4\xa9\xe3\x01\xb8\xda\xfb\xab\xdfM\x99\xfb\x05"
    b"\xe0\xe9\xb0I\xf4E\xab\xe2\x15\xa3\x035\xe7\xdeT\xee\x82p\xb4\x88\xd3"
    b"\x893\x9c/\xc0\xd6\x8fou;\xf6\x95PR\xa9\xb2\xc1\xefFj\xe2\xa7$\xf7h\xf1"
    b"\xdfK(\xc9c\xba7\xe8\xe3)\xdd\xb2,\x83\xfb\x84\x18.y\x18Qi\x88\xf8`h-"
    b"\xef\xd5\xed\x8c\t\xd8\xc3^\x0f\x00\xb7\xd0[!\xafM\x9b\xd7.\x07\xd8\xfb"
    b"\xd9\xe2-S+\xaa8,\xa0\x03\x1b \xea\xa8\x00\xc3\xab~\xd0$e\xa5\x7f\xf7"
    b"\x95P]\x12\x19i\xd9\x7fo\x0c\xd8g^\rE\xa5\x80\x18\xc5\x01\x80\xaek`\xff~"
    b"\xb6y\xe7+\xe5\x11^D\xa7\x85\x18\"!\xd6\xd2\xa7\xf4\x1eT\xdb\x02\xe15"
    b"\x02Y\xbc\x174Z\xe7\x9cH\x1c\xbf\x0f\xc6\xe9f]\xcf\x8cx\xbc\xe5\x15\x94"
    b"\xfc3\xbc\xa7TUH\xf1\x84\x1b\xf7\xa9y\xc07\x84\xf8X\xd8\xef\xfc \x1c\xd8"
    b"( /\xf2\xb7\xec\xc1\\\x8c\xf6\x95\xa1\x03J\x83vP8\xe1\xe3\xbb~\xc24kA"
    b"\x98y\xa1\xf2P\xe9\x9d\xc9J\xf8N\x99\xb4\xceaO\xde\x16\x1e\xc2\x19\xa7"
    b"\x03\xd2\xe0\x8f:\x15\xf3\x84\x9e\xee\xe6e\xb8\x02q\xc7AC\x1emw\xfd\t"
    b"\x9a\x1eu\xc1\xa9\xcaCwUP\x00\xa5\xf78L4w!\x91L2 \x87\xd0\xf2\x06\x81j"
    b"\x80;\x03V\x06\x87\x92\xcb\x90lv@E\x8d\x8d\xa5\xa6\xe7Z[\xdf\xd6E\x03`>"
    b"\x8f\xde\xa1bZ\x84\xd0\xa9`\x05\x0e{\x80;\xe3\xbef\x8d\x1d\xebk1.\xe3"
    b"\xe9N\x15\xf7\xd4(\xfa\xbb\x15\xbdu\xf7\x7f\x86\xae!\x03L\x1d\xb5\xc1"
    b"\xb9\x11\xdb\xd0\x93\xe4\x02\xe1\xd2\xcbBjc_\xe8}d\xdb\xc3\xa0Y\xbe\xc9/"
    b"\x95\x01\xa3,\xe6bl@\x01\xdbp\xc2\xce\x14\x168\xc2q\xe3uH\x89X\xa4\xa9"
    b"\x19\x1d\xc1}\x7fOX\x19\x9f\xdd\xbe\x85\x83\xff\x96\x1ee\x82O`CF=K\xeb$I"
    b"\x17_\xefX\x8bJ'v\xde\x1f+\xd9.v\xf8Tv\x17\xf2\x9f5\x19\xe1\xb9\x91\xa8S"
    b"\x86\xbd\x1a\"(\xa5x\x8dC\x03X\x81\x91\xa8\x11\xc4pS\x13\xbc\xf2'J\xae!"
    b"\xef\xef\x84G\t\x8d\xc4\x10\x132\x00oS\x9e\xe0\xe4d\x8f\xb8y\xac\xa6\x9f"
    b",\xb8f\x87\r\xdf\x9eE\x0f\xe1\xd0\\L\x00\xb2\xe1h\x84\xef}\x98\xa8\x11"
    b"\xccW#\\\x83\x7fo\xbbz\x8f\x00"
)

FILTERS_RAW_3 = [{"id": lzma.FILTER_IA64, "start_offset": 0x100},
                 {"id": lzma.FILTER_LZMA2}]
COMPRESSED_RAW_3 = (
    b"\xe0\x07\x80\x03\xdf]\x00\x05\x14\x07bX\x19\xcd\xddn\x98\x15\xe4\xb4\x9d"
    b"o\x1d\xc4\xe5\n\x03\xcc2h\xc7\\\x86\xff\xf8\xe2\xfc\xe7\xd9\xfe6\xb8("
    b"\xa8wd\xc2\"u.n\x1e\xc3\xf2\x8e\x8d\x8f\x02\x17/\xa6=\xf0\xa2\xdf/M\x89"
    b"\xbe\xde\xa7\x1cz\x18-]\xd5\xef\x13\x8frZ\x15\x80\x8c\xf8\x8do\xfa\x12"
    b"\x9b#z/\xef\xf0\xfaF\x01\x82\xa3M\x8e\xa1t\xca6 BF$\xe5Q\xa4\x98\xee\xde"
    b"l\xe8\x7f\xf0\x9d,bn\x0b\x13\xd4\xa8\x81\xe4N\xc8\x86\x153\xf5x2\xa2O"
    b"\x13@Q\xa1\x00/\xa5\xd0O\x97\xdco\xae\xf7z\xc4\xcdS\xb6t<\x16\xf2\x9cI#"
    b"\x89ud\xc66Y\xd9\xee\xe6\xce\x12]\xe5\xf0\xaa\x96-Pe\xade:\x04\t\x1b\xf7"
    b"\xdb7\n\x86\x1fp\xc8J\xba\xf4\xf0V\xa9\xdc\xf0\x02%G\xf9\xdf=?\x15\x1b"
    b"\xe1(\xce\x82=\xd6I\xac3\x12\x0cR\xb7\xae\r\xb1i\x03\x95\x01\xbd\xbe\xfa"
    b"\x02s\x01P\x9d\x96X\xb12j\xc8L\xa8\x84b\xf6\xc3\xd4c-H\x93oJl\xd0iQ\xe4k"
    b"\x84\x0b\xc1\xb7\xbc\xb1\x17\x88\xb1\xca?@\xf6\x07\xea\xe6x\xf1H12P\x0f"
    b"\x8a\xc9\xeauw\xe3\xbe\xaai\xa9W\xd0\x80\xcd#cb5\x99\xd8]\xa9d\x0c\xbd"
    b"\xa2\xdcWl\xedUG\xbf\x89yF\xf77\x81v\xbd5\x98\xbeh8\x18W\x08\xf0\x1b\x99"
    b"5:\x1a?rD\x96\xa1\x04\x0f\xae\xba\x85\xeb\x9d5@\xf5\x83\xd37\x83\x8ac"
    b"\x06\xd4\x97i\xcdt\x16S\x82k\xf6K\x01vy\x88\x91\x9b6T\xdae\r\xfd]:k\xbal"
    b"\xa9\xbba\xc34\xf9r\xeb}r\xdb\xc7\xdb*\x8f\x03z\xdc8h\xcc\xc9\xd3\xbcl"
    b"\xa5-\xcb\xeaK\xa2\xc5\x15\xc0\xe3\xc1\x86Z\xfb\xebL\xe13\xcf\x9c\xe3"
    b"\x1d\xc9\xed\xc2\x06\xcc\xce!\x92\xe5\xfe\x9c^\xa59w \x9bP\xa3PK\x08d"
    b"\xf9\xe2Z}\xa7\xbf\xed\xeb%$\x0c\x82\xb8/\xb0\x01\xa9&,\xf7qh{Q\x96)\xf2"
    b"q\x96\xc3\x80\xb4\x12\xb0\xba\xe6o\xf4!\xb4[\xd4\x8aw\x10\xf7t\x0c\xb3"
    b"\xd9\xd5\xc3`^\x81\x11??\\\xa4\x99\x85R\xd4\x8e\x83\xc9\x1eX\xbfa\xf1"
    b"\xac\xb0\xea\xea\xd7\xd0\xab\x18\xe2\xf2\xed\xe1\xb7\xc9\x18\xcbS\xe4>"
    b"\xc9\x95H\xe8\xcb\t\r%\xeb\xc7$.o\xf1\xf3R\x17\x1db\xbb\xd8U\xa5^\xccS"
    b"\x16\x01\x87\xf3/\x93\xd1\xf0v\xc0r\xd7\xcc\xa2Gkz\xca\x80\x0e\xfd\xd0"
    b"\x8b\xbb\xd2Ix\xb3\x1ey\xca-0\xe3z^\xd6\xd6\x8f_\xf1\x9dP\x9fi\xa7\xd1"
    b"\xe8\x90\x84\xdc\xbf\xcdky\x8e\xdc\x81\x7f\xa3\xb2+\xbf\x04\xef\xd8\\"
    b"\xc4\xdf\xe1\xb0\x01\xe9\x93\xe3Y\xf1\x1dY\xe8h\x81\xcf\xf1w\xcc\xb4\xef"
    b" \x8b|\x04\xea\x83ej\xbe\x1f\xd4z\x9c`\xd3\x1a\x92A\x06\xe5\x8f\xa9\x13"
    b"\t\x9e=\xfa\x1c\xe5_\x9f%v\x1bo\x11ZO\xd8\xf4\t\xddM\x16-\x04\xfc\x18<\""
    b"CM\xddg~b\xf6\xef\x8e\x0c\xd0\xde|\xa0'\x8a\x0c\xd6x\xae!J\xa6F\x88\x15u"
    b"\x008\x17\xbc7y\xb3\xd8u\xac_\x85\x8d\xe7\xc1@\x9c\xecqc\xa3#\xad\xf1"
    b"\x935\xb5)_\r\xec3]\x0fo]5\xd0my\x07\x9b\xee\x81\xb5\x0f\xcfK+\x00\xc0"
    b"\xe4b\x10\xe4\x0c\x1a \x9b\xe0\x97t\xf6\xa1\x9e\x850\xba\x0c\x9a\x8d\xc8"
    b"\x8f\x07\xd7\xae\xc8\xf9+i\xdc\xb9k\xb0>f\x19\xb8\r\xa8\xf8\x1f$\xa5{p"
    b"\xc6\x880\xce\xdb\xcf\xca_\x86\xac\x88h6\x8bZ%'\xd0\n\xbf\x0f\x9c\"\xba"
    b"\xe5\x86\x9f\x0f7X=mNX[\xcc\x19FU\xc9\x860\xbc\x90a+* \xae_$\x03\x1e\xd3"
    b"\xcd_\xa0\x9c\xde\xaf46q\xa5\xc9\x92\xd7\xca\xe3`\x9d\x85}\xb4\xff\xb3"
    b"\x83\xfb\xb6\xca\xae`\x0bw\x7f\xfc\xd8\xacVe\x19\xc8\x17\x0bZ\xad\x88"
    b"\xeb#\x97\x03\x13\xb1d\x0f{\x0c\x04w\x07\r\x97\xbd\xd6\xc1\xc3B:\x95\x08"
    b"^\x10V\xaeaH\x02\xd9\xe3\n\\\x01X\xf6\x9c\x8a\x06u#%\xbe*\xa1\x18v\x85"
    b"\xec!\t4\x00\x00\x00"
)

FILTERS_RAW_4 = [{"id": lzma.FILTER_DELTA, "dist": 4},
                 {"id": lzma.FILTER_X86, "start_offset": 0x40},
                 {"id": lzma.FILTER_LZMA2, "preset": 4, "lc": 2}]
COMPRESSED_RAW_4 = (
    b"\xe0\x07\x80\x06\x0e\\\x00\x05\x14\x07bW\xaah\xdd\x10\xdc'\xd6\x90,\xc6v"
    b"Jq \x14l\xb7\x83xB\x0b\x97f=&fx\xba\n>Tn\xbf\x8f\xfb\x1dF\xca\xc3v_\xca?"
    b"\xfbV<\x92#\xd4w\xa6\x8a\xeb\xf6\x03\xc0\x01\x94\xd8\x9e\x13\x12\x98\xd1"
    b"*\xfa]c\xe8\x1e~\xaf\xb5]Eg\xfb\x9e\x01\"8\xb2\x90\x06=~\xe9\x91W\xcd"
    b"\xecD\x12\xc7\xfa\xe1\x91\x06\xc7\x99\xb9\xe3\x901\x87\x19u\x0f\x869\xff"
    b"\xc1\xb0hw|\xb0\xdcl\xcck\xb16o7\x85\xee{Y_b\xbf\xbc$\xf3=\x8d\x8bw\xe5Z"
    b"\x08@\xc4kmE\xad\xfb\xf6*\xd8\xad\xa1\xfb\xc5{\xdej,)\x1emB\x1f<\xaeca"
    b"\x80(\xee\x07 \xdf\xe9\xf8\xeb\x0e-\x97\x86\x90c\xf9\xea'B\xf7`\xd7\xb0"
    b"\x92\xbd\xa0\x82]\xbd\x0e\x0eB\x19\xdc\x96\xc6\x19\xd86D\xf0\xd5\x831"
    b"\x03\xb7\x1c\xf7&5\x1a\x8f PZ&j\xf8\x98\x1bo\xcc\x86\x9bS\xd3\xa5\xcdu"
    b"\xf9$\xcc\x97o\xe5V~\xfb\x97\xb5\x0b\x17\x9c\xfdxW\x10\xfep4\x80\xdaHDY"
    b"\xfa)\xfet\xb5\"\xd4\xd3F\x81\xf4\x13\x1f\xec\xdf\xa5\x13\xfc\"\x91x\xb7"
    b"\x99\xce\xc8\x92\n\xeb[\x10l*Y\xd8\xb1@\x06\xc8o\x8d7r\xebu\xfd5\x0e\x7f"
    b"\xf1$U{\t}\x1fQ\xcfxN\x9d\x9fXX\xe9`\x83\xc1\x06\xf4\x87v-f\x11\xdb/\\"
    b"\x06\xff\xd7)B\xf3g\x06\x88#2\x1eB244\x7f4q\t\xc893?mPX\x95\xa6a\xfb)d"
    b"\x9b\xfc\x98\x9aj\x04\xae\x9b\x9d\x19w\xba\xf92\xfaA\x11\\\x17\x97C3\xa4"
    b"\xbc!\x88\xcdo[\xec:\x030\x91.\x85\xe0@\\4\x16\x12\x9d\xcaJv\x97\xb04"
    b"\xack\xcbkf\xa3ss\xfc\x16^\x8ce\x85a\xa5=&\xecr\xb3p\xd1E\xd5\x80y\xc7"
    b"\xda\xf6\xfek\xbcT\xbfH\xee\x15o\xc5\x8c\x830\xec\x1d\x01\xae\x0c-e\\"
    b"\x91\x90\x94\xb2\xf8\x88\x91\xe8\x0b\xae\xa7>\x98\xf6\x9ck\xd2\xc6\x08"
    b"\xe6\xab\t\x98\xf2!\xa0\x8c^\xacqA\x99<\x1cEG\x97\xc8\xf1\xb6\xb9\x82"
    b"\x8d\xf7\x08s\x98a\xff\xe3\xcc\x92\x0e\xd2\xb6U\xd7\xd9\x86\x7fa\xe5\x1c"
    b"\x8dTG@\t\x1e\x0e7*\xfc\xde\xbc]6N\xf7\xf1\x84\x9e\x9f\xcf\xe9\x1e\xb5'"
    b"\xf4<\xdf\x99sq\xd0\x9d\xbd\x99\x0b\xb4%p4\xbf{\xbb\x8a\xd2\x0b\xbc=M"
    b"\x94H:\xf5\xa8\xd6\xa4\xc90\xc2D\xb9\xd3\xa8\xb0S\x87 `\xa2\xeb\xf3W\xce"
    b" 7\xf9N#\r\xe6\xbe\t\x9d\xe7\x811\xf9\x10\xc1\xc2\x14\xf6\xfc\xcba\xb7"
    b"\xb1\x7f\x95l\xe4\tjA\xec:\x10\xe5\xfe\xc2\\=D\xe2\x0c\x0b3]\xf7\xc1\xf7"
    b"\xbceZ\xb1A\xea\x16\xe5\xfddgFQ\xed\xaf\x04\xa3\xd3\xf8\xa2q\x19B\xd4r"
    b"\xc5\x0c\x9a\x14\x94\xea\x91\xc4o\xe4\xbb\xb4\x99\xf4@\xd1\xe6\x0c\xe3"
    b"\xc6d\xa0Q\n\xf2/\xd8\xb8S5\x8a\x18:\xb5g\xac\x95D\xce\x17\x07\xd4z\xda"
    b"\x90\xe65\x07\x19H!\t\xfdu\x16\x8e\x0eR\x19\xf4\x8cl\x0c\xf9Q\xf1\x80"
    b"\xe3\xbf\xd7O\xf8\x8c\x18\x0b\x9c\xf1\x1fb\xe1\tR\xb2\xf1\xe1A\xea \xcf-"
    b"IGE\xf1\x14\x98$\x83\x15\xc9\xd8j\xbf\x19\x0f\xd5\xd1\xaa\xb3\xf3\xa5I2s"
    b"\x8d\x145\xca\xd5\xd93\x9c\xb8D0\xe6\xaa%\xd0\xc0P}JO^h\x8e\x08\xadlV."
    b"\x18\x88\x13\x05o\xb0\x07\xeaw\xe0\xb6\xa4\xd5*\xe4r\xef\x07G+\xc1\xbei["
    b"w\xe8\xab@_\xef\x15y\xe5\x12\xc9W\x1b.\xad\x85-\xc2\xf7\xe3mU6g\x8eSA"
    b"\x01(\xd3\xdb\x16\x13=\xde\x92\xf9,D\xb8\x8a\xb2\xb4\xc9\xc3\xefnE\xe8\\"
    b"\xa6\xe2Y\xd2\xcf\xcb\x8c\xb6\xd5\xe9\x1d\x1e\x9a\x8b~\xe2\xa6\rE\x84uV"
    b"\xed\xc6\x99\xddm<\x10[\x0fu\x1f\xc1\x1d1\n\xcfw\xb2%!\xf0[\xce\x87\x83B"
    b"\x08\xaa,\x08%d\xcef\x94\"\xd9g.\xc83\xcbXY+4\xec\x85qA\n\x1d=9\xf0*\xb1"
    b"\x1f/\xf3s\xd61b\x7f@\xfb\x9d\xe3FQ\\\xbd\x82\x1e\x00\xf3\xce\xd3\xe1"
    b"\xca,E\xfd7[\xab\xb6\xb7\xac!mA}\xbd\x9d3R5\x9cF\xabH\xeb\x92)cc\x13\xd0"
    b"\xbd\xee\xe9n{\x1dIJB\xa5\xeb\x11\xe8`w&`\x8b}@Oxe\t\x8a\x07\x02\x95\xf2"
    b"\xed\xda|\xb1e\xbe\xaa\xbbg\x19@\xe1Y\x878\x84\x0f\x8c\xe3\xc98\xf2\x9e"
    b"\xd5N\xb5J\xef\xab!\xe2\x8dq\xe1\xe5q\xc5\xee\x11W\xb7\xe4k*\x027\xa0"
    b"\xa3J\xf4\xd8m\xd0q\x94\xcb\x07\n:\xb6`.\xe4\x9c\x15+\xc0)\xde\x80X\xd4"
    b"\xcfQm\x01\xc2cP\x1cA\x85'\xc9\xac\x8b\xe6\xb2)\xe6\x84t\x1c\x92\xe4Z"
    b"\x1cR\xb0\x9e\x96\xd1\xfb\x1c\xa6\x8b\xcb`\x10\x12]\xf2gR\x9bFT\xe0\xc8H"
    b"S\xfb\xac<\x04\xc7\xc1\xe8\xedP\xf4\x16\xdb\xc0\xd7e\xc2\x17J^\x1f\xab"
    b"\xff[\x08\x19\xb4\xf5\xfb\x19\xb4\x04\xe5c~']\xcb\xc2A\xec\x90\xd0\xed"
    b"\x06,\xc5K{\x86\x03\xb1\xcdMx\xdeQ\x8c3\xf9\x8a\xea=\x89\xaba\xd2\xc89a"
    b"\xd72\xf0\xc3\x19\x8a\xdfs\xd4\xfd\xbb\x81b\xeaE\"\xd8\xf4d\x0cD\xf7IJ!"
    b"\xe5d\xbbG\xe9\xcam\xaa\x0f_r\x95\x91NBq\xcaP\xce\xa7\xa9\xb5\x10\x94eP!"
    b"|\x856\xcd\xbfIir\xb8e\x9bjP\x97q\xabwS7\x1a\x0ehM\xe7\xca\x86?\xdeP}y~"
    b"\x0f\x95I\xfc\x13\xe1<Q\x1b\x868\x1d\x11\xdf\x94\xf4\x82>r\xa9k\x88\xcb"
    b"\xfd\xc3v\xe2\xb9\x8a\x02\x8eq\x92I\xf8\xf6\xf1\x03s\x9b\xb8\xe3\"\xe3"
    b"\xa9\xa5>D\xb8\x96;\xe7\x92\xd133\xe8\xdd'e\xc9.\xdc;\x17\x1f\xf5H\x13q"
    b"\xa4W\x0c\xdb~\x98\x01\xeb\xdf\xe32\x13\x0f\xddx\n6\xa0\t\x10\xb6\xbb"
    b"\xb0\xc3\x18\xb6;\x9fj[\xd9\xd5\xc9\x06\x8a\x87\xcd\xe5\xee\xfc\x9c-%@"
    b"\xee\xe0\xeb\xd2\xe3\xe8\xfb\xc0\x122\\\xc7\xaf\xc2\xa1Oth\xb3\x8f\x82"
    b"\xb3\x18\xa8\x07\xd5\xee_\xbe\xe0\x1cA\x1e_\r\x9a\xb0\x17W&\xa2D\x91\x94"
    b"\x1a\xb2\xef\xf2\xdc\x85;X\xb0,\xeb>-7S\xe5\xca\x07)\x1fp\x7f\xcaQBL\xca"
    b"\xf3\xb9d\xfc\xb5su\xb0\xc8\x95\x90\xeb*)\xa0v\xe4\x9a{FW\xf4l\xde\xcdj"
    b"\x00"
)


def test_main():
    run_unittest(
        CompressorDecompressorTestCase,
        CompressDecompressFunctionTestCase,
        FileTestCase,
        OpenTestCase,
        MiscellaneousTestCase,
<<<<<<< HEAD
=======
        #StreamFooterTestCase,
>>>>>>> c58439a7
    )

if __name__ == "__main__":
    test_main()<|MERGE_RESOLUTION|>--- conflicted
+++ resolved
@@ -1160,18 +1160,12 @@
         spec2 = lzma._decode_filter_properties(lzma.FILTER_LZMA1, reencoded)
         self.assertEqual(spec1, spec2)
 
-<<<<<<< HEAD
-=======
 class StreamFooterTestCase(unittest.TestCase):
     def test_decode_stream_footer(self):
         slen = 12
         self.assertEqual(lzma.decode_stream_footer(COMPRESSED_XZ[-12:]), slen)
         idx = lzma.decode_index(COMPRESSED_XZ[-12-slen:-slen])
         full_idx_info = list(iter(idx))
-        import pdb; pdb.set_trace()
-        #self.assertEqual(full_idx_info,
-        #    [(1, 1, 0, 0, 1056, 1921, 1, 12, 0, 1, 12, 0, 1921, 1019, 1020)])
->>>>>>> c58439a7
 
 # Test data:
 
@@ -1567,10 +1561,7 @@
         FileTestCase,
         OpenTestCase,
         MiscellaneousTestCase,
-<<<<<<< HEAD
-=======
-        #StreamFooterTestCase,
->>>>>>> c58439a7
+        StreamFooterTestCase,
     )
 
 if __name__ == "__main__":
