--- conflicted
+++ resolved
@@ -26,19 +26,8 @@
     sys.exit(1)
 print("This is lzmaffi version %s" % __version__)
 
-<<<<<<< HEAD
 if 'egg_info' not in sys.argv:
 	import lzmaffi._lzmamodule2 as ffimod
-=======
-packages = ["backports", "backports.lzma"]
-home = os.path.expanduser("~")
-extens = [Extension('backports/lzma/_lzma',
-                    ['backports/lzma/_lzmamodule.c'],
-                    libraries = ['lzma'],
-                    include_dirs = [os.path.join(home, 'include'), '/opt/local/include', '/usr/local/include'],
-                    library_dirs = [os.path.join(home, 'lib'), '/opt/local/lib', '/usr/local/lib']
-                    )]
->>>>>>> a9348d68
 
 	packages = ["lzmaffi",
 			"_lzmaffi_mods"] # workaround for https://bitbucket.org/cffi/cffi/issue/109/enable-sane-packaging-for-cffi
@@ -82,11 +71,7 @@
     author_email = "tomer.chachamu@gmail.com",
     url = "https://github.com/r3m0t/backports.lzma",
     license='3-clause BSD License',
-<<<<<<< HEAD
-    keywords = "xy lzma compression decompression cffi ffi",
-=======
-    keywords = "xz lzma compression decompression",
->>>>>>> a9348d68
+    keywords = "xz lzma compression decompression cffi ffi",
     long_description = long_descr,
     install_requires=['cffi>=0.6'],
     classifiers = [
